import BN from 'bn.js';
import { Buffer } from 'buffer/';
import BinTools from 'src/utils/bintools';
import { UnixNow } from 'src/apis/avm/types';
import { UTXO, UTXOSet } from 'src/apis/avm/utxos';
import { AmountOutput } from 'src/apis/avm/outputs';

const bintools = BinTools.getInstance();

describe('UTXO', () => {
  const utxohex:string = '38d1b9f1138672da6fb6c35125539276a9acc2a668d63bea6ba3c795e2edb0f5000000013e07e38e2f23121be8756412c18db7246a16d26ee9936f3cba28be149cfd3558000000070000000000004dd500000000000000000000000100000001a36fd0c2dbcab311731dde7ef1514bd26fcdc74d';
  const outputhex:string = '3e07e38e2f23121be8756412c18db7246a16d26ee9936f3cba28be149cfd3558000000070000000000004dd500000000000000000000000100000001a36fd0c2dbcab311731dde7ef1514bd26fcdc74d';
  const outputidx:string = '00000001';
  const outtxid:string = '38d1b9f1138672da6fb6c35125539276a9acc2a668d63bea6ba3c795e2edb0f5';
  const outaid:string = '3e07e38e2f23121be8756412c18db7246a16d26ee9936f3cba28be149cfd3558';
  const opaddr:string = 'FuB6Lw2D62NuM8zpGLA4Avepq7eGsZRiG';
  const opamt:string = '4dd5';
  const oplocktime:string = '00';
  const utxobuff:Buffer = Buffer.from(utxohex, 'hex');

  const otheraddr:string = 'MaTvKGccbYzCxzBkJpb2zHW7E1WReZqB8';

  // Payment
  const OPUTXOstr:string = bintools.cb58Encode(utxobuff);
  // "U9rFgK5jjdXmV8k5tpqeXkimzrN3o9eCCcXesyhMBBZu9MQJCDTDo5Wn5psKvzJVMJpiMbdkfDXkp7sKZddfCZdxpuDmyNy7VFka19zMW4jcz6DRQvNfA2kvJYKk96zc7uizgp3i2FYWrB8mr1sPJ8oP9Th64GQ5yHd8";

  // implies fromString and fromBuffer
  test('Creation', () => {
    const u1:UTXO = new UTXO();
    u1.fromBuffer(utxobuff);
    const u1hex:string = u1.toBuffer().toString('hex');
    expect(u1hex).toBe(utxohex);
  });

  test('Empty Creation', () => {
    const u1:UTXO = new UTXO();
    expect(() => {
      u1.toBuffer();
    }).toThrow();
  });

  test('Creation of Type', () => {
    const op:UTXO = new UTXO();
    op.fromString(OPUTXOstr);
    expect(op.getOutput().getOutputID()).toBe(7);
  });

  describe('Funtionality', () => {
    const u1:UTXO = new UTXO();
    u1.fromBuffer(utxobuff);
    const u1hex:string = u1.toBuffer().toString('hex');
    test('getAssetID NonCA', () => {
      const assetid:Buffer = u1.getAssetID();
      expect(assetid.toString('hex', 0, assetid.length)).toBe(outaid);
    });
    test('getTxID', () => {
      const txid:Buffer = u1.getTxID();
      expect(txid.toString('hex', 0, txid.length)).toBe(outtxid);
    });
    test('getOutputIdx', () => {
      const txidx:Buffer = u1.getOutputIdx();
      expect(txidx.toString('hex', 0, txidx.length)).toBe(outputidx);
    });
    test('getUTXOID', () => {
      const txid:Buffer = Buffer.from(outtxid, 'hex');
      const txidx:Buffer = Buffer.from(outputidx, 'hex');
      const utxoid:string = bintools.bufferToB58(Buffer.concat([txid, txidx]));
      expect(u1.getUTXOID()).toBe(utxoid);
    });
    test('toString', () => {
      const serialized:string = u1.toString();
      expect(serialized).toBe(bintools.cb58Encode(utxobuff));
    });
  });
});

const setMergeTester = (input:UTXOSet, equal:Array<UTXOSet>, notEqual:Array<UTXOSet>):boolean => {
  const instr:string = JSON.stringify(input.getUTXOIDs().sort());
  for (let i:number = 0; i < equal.length; i++) {
    if (JSON.stringify(equal[i].getUTXOIDs().sort()) != instr) {
      return false;
    }
  }

  for (let i:number = 0; i < notEqual.length; i++) {
    if (JSON.stringify(notEqual[i].getUTXOIDs().sort()) == instr) {
      return false;
    }
  }
  return true;
};

describe('UTXOSet', () => {
  const utxostrs:Array<string> = [
    bintools.cb58Encode(Buffer.from('38d1b9f1138672da6fb6c35125539276a9acc2a668d63bea6ba3c795e2edb0f5000000013e07e38e2f23121be8756412c18db7246a16d26ee9936f3cba28be149cfd3558000000070000000000004dd500000000000000000000000100000001a36fd0c2dbcab311731dde7ef1514bd26fcdc74d', 'hex')),
    bintools.cb58Encode(Buffer.from('c3e4823571587fe2bdfc502689f5a8238b9d0ea7f3277124d16af9de0d2d9911000000003e07e38e2f23121be8756412c18db7246a16d26ee9936f3cba28be149cfd355800000007000000000000001900000000000000000000000100000001e1b6b6a4bad94d2e3f20730379b9bcd6f176318e', 'hex')),
    bintools.cb58Encode(Buffer.from('f29dba61fda8d57a911e7f8810f935bde810d3f8d495404685bdb8d9d8545e86000000003e07e38e2f23121be8756412c18db7246a16d26ee9936f3cba28be149cfd355800000007000000000000001900000000000000000000000100000001e1b6b6a4bad94d2e3f20730379b9bcd6f176318e', 'hex')),
  ];
  const addrs:Array<Buffer> = [
    bintools.cb58Decode('FuB6Lw2D62NuM8zpGLA4Avepq7eGsZRiG'),
    bintools.cb58Decode('MaTvKGccbYzCxzBkJpb2zHW7E1WReZqB8'),
  ];
  test('Creation', () => {
    const set:UTXOSet = new UTXOSet();
    set.add(utxostrs[0]);
    const utxo:UTXO = new UTXO();
    utxo.fromString(utxostrs[0]);
    const setArray:Array<UTXO> = set.getAllUTXOs();
    expect(utxo.toString()).toBe(setArray[0].toString());
  });

  test('Mutliple add', () => {
    const set:UTXOSet = new UTXOSet();
    // first add
    for (let i:number = 0; i < utxostrs.length; i++) {
      set.add(utxostrs[i]);
    }
    // the verify (do these steps separate to ensure no overwrites)
    for (let i:number = 0; i < utxostrs.length; i++) {
      expect(set.includes(utxostrs[i])).toBe(true);
      const utxo:UTXO = new UTXO();
      utxo.fromString(utxostrs[i]);
      const veriutxo:UTXO = set.getUTXO(utxo.getUTXOID()) as UTXO;
      expect(veriutxo.toString()).toBe(utxostrs[i]);
    }
  });

  test('addArray', () => {
    const set:UTXOSet = new UTXOSet();
    set.addArray(utxostrs);
    for (let i:number = 0; i < utxostrs.length; i++) {
      const e1:UTXO = new UTXO();
      e1.fromString(utxostrs[i]);
      expect(set.includes(e1)).toBe(true);
      const utxo:UTXO = new UTXO();
      utxo.fromString(utxostrs[i]);
      const veriutxo:UTXO = set.getUTXO(utxo.getUTXOID()) as UTXO;
      expect(veriutxo.toString()).toBe(utxostrs[i]);
    }

    set.addArray(set.getAllUTXOs());
    for (let i:number = 0; i < utxostrs.length; i++) {
      const utxo:UTXO = new UTXO();
      utxo.fromString(utxostrs[i]);
      expect(set.includes(utxo)).toBe(true);

      const veriutxo:UTXO = set.getUTXO(utxo.getUTXOID()) as UTXO;
      expect(veriutxo.toString()).toBe(utxostrs[i]);
    }
  });

  test('overwriting UTXO', () => {
    const set:UTXOSet = new UTXOSet();
    set.addArray(utxostrs);
    const testutxo:UTXO = new UTXO();
    testutxo.fromString(utxostrs[0]);
    expect(set.add(utxostrs[0], true).toString()).toBe(testutxo.toString());
    expect(set.add(utxostrs[0], false)).toBeUndefined();
    expect(set.addArray(utxostrs, true).length).toBe(3);
    expect(set.addArray(utxostrs, false).length).toBe(0);
  });

  describe('Functionality', () => {
    let set:UTXOSet;
    let utxos:Array<UTXO>;
    beforeEach(() => {
      set = new UTXOSet();
      set.addArray(utxostrs);
      utxos = set.getAllUTXOs();
    });

    test('remove', () => {
      const testutxo:UTXO = new UTXO();
      testutxo.fromString(utxostrs[0]);
      expect(set.remove(utxostrs[0]).toString()).toBe(testutxo.toString());
      expect(set.remove(utxostrs[0])).toBeUndefined();
      expect(set.add(utxostrs[0], false).toString()).toBe(testutxo.toString());
      expect(set.remove(utxostrs[0]).toString()).toBe(testutxo.toString());
    });

    test('removeArray', () => {
      const testutxo:UTXO = new UTXO();
      testutxo.fromString(utxostrs[0]);
      expect(set.removeArray(utxostrs).length).toBe(3);
      expect(set.removeArray(utxostrs).length).toBe(0);
      expect(set.add(utxostrs[0], false).toString()).toBe(testutxo.toString());
      expect(set.removeArray(utxostrs).length).toBe(1);
      expect(set.addArray(utxostrs, false).length).toBe(3);
      expect(set.removeArray(utxos).length).toBe(3);
    });

    test('getUTXOIDs', () => {
      const uids:Array<string> = set.getUTXOIDs();
      for (let i:number = 0; i < utxos.length; i++) {
        expect(uids.indexOf(utxos[i].getUTXOID())).not.toBe(-1);
      }
    });

    test('getAllUTXOs', () => {
      const allutxos:Array<UTXO> = set.getAllUTXOs();
      const ustrs:Array<string> = [];
      for (let i:number = 0; i < allutxos.length; i++) {
        ustrs.push(allutxos[i].toString());
      }
      for (let i:number = 0; i < utxostrs.length; i++) {
        expect(ustrs.indexOf(utxostrs[i])).not.toBe(-1);
      }
      const uids:Array<string> = set.getUTXOIDs();
      const allutxos2:Array<UTXO> = set.getAllUTXOs(uids);
      const ustrs2:Array<string> = [];
      for (let i:number = 0; i < allutxos.length; i++) {
        ustrs2.push(allutxos2[i].toString());
      }
      for (let i:number = 0; i < utxostrs.length; i++) {
        expect(ustrs2.indexOf(utxostrs[i])).not.toBe(-1);
      }
    });

    test('getUTXOIDs By Address', () => {
      let utxoids:Array<string>;
      utxoids = set.getUTXOIDs([addrs[0]]);
      expect(utxoids.length).toBe(1);
      utxoids = set.getUTXOIDs(addrs);
      expect(utxoids.length).toBe(3);
      utxoids = set.getUTXOIDs(addrs, false);
      expect(utxoids.length).toBe(3);
    });

    test('getAllUTXOStrings', () => {
      const ustrs:Array<string> = set.getAllUTXOStrings();
      for (let i:number = 0; i < utxostrs.length; i++) {
        expect(ustrs.indexOf(utxostrs[i])).not.toBe(-1);
      }
      const uids:Array<string> = set.getUTXOIDs();
      const ustrs2:Array<string> = set.getAllUTXOStrings(uids);
      for (let i:number = 0; i < utxostrs.length; i++) {
        expect(ustrs2.indexOf(utxostrs[i])).not.toBe(-1);
      }
    });

    test('getAddresses', () => {
      expect(set.getAddresses().sort()).toStrictEqual(addrs.sort());
    });

    test('getBalance', () => {
      let balance1:BN;
      let balance2:BN;
      balance1 = new BN(0);
      balance2 = new BN(0);
      for (let i:number = 0; i < utxos.length; i++) {
        const assetid = utxos[i].getAssetID();
        balance1.add(set.getBalance(addrs, assetid));
        balance2.add((utxos[i].getOutput() as AmountOutput).getAmount());
      }
      expect(balance1.toString()).toBe(balance2.toString());

      balance1 = new BN(0);
      balance2 = new BN(0);
      const now:BN = UnixNow();
      for (let i:number = 0; i < utxos.length; i++) {
        const assetid = bintools.cb58Encode(utxos[i].getAssetID());
        balance1.add(set.getBalance(addrs, assetid, now));
        balance2.add((utxos[i].getOutput() as AmountOutput).getAmount());
      }
      expect(balance1.toString()).toBe(balance2.toString());
    });

    test('getAssetIDs', () => {
      const assetIDs:Array<Buffer> = set.getAssetIDs();
      for (let i:number = 0; i < utxos.length; i++) {
        expect(assetIDs).toContain(utxos[i].getAssetID());
      }
      const addresses:Array<Buffer> = set.getAddresses();
      expect(set.getAssetIDs(addresses)).toEqual(set.getAssetIDs());
    });

    describe('Merge Rules', () => {
      let setA:UTXOSet;
      let setB:UTXOSet;
      let setC:UTXOSet;
      let setD:UTXOSet;
      let setE:UTXOSet;
      let setF:UTXOSet;
      let setG:UTXOSet;
      let setH:UTXOSet;
      // Take-or-Leave
      const newutxo:string = bintools.cb58Encode(Buffer.from('acf88647b3fbaa9fdf4378f3a0df6a5d15d8efb018ad78f12690390e79e1687600000003acf88647b3fbaa9fdf4378f3a0df6a5d15d8efb018ad78f12690390e79e168760000000700000000000186a000000000000000000000000100000001fceda8f90fcb5d30614b99d79fc4baa293077626', 'hex'));

      beforeEach(() => {
        setA = new UTXOSet();
        setA.addArray([utxostrs[0], utxostrs[2]]);

        setB = new UTXOSet();
        setB.addArray([utxostrs[1], utxostrs[2]]);

        setC = new UTXOSet();
        setC.addArray([utxostrs[0], utxostrs[1]]);

<<<<<<< HEAD
                results = set.mergeByRule(setH, "unionMinusSelf");
                test = setMergeTester(results, [setH], [setA, setB, setC, setD, setE, setF, setG]);
                expect(test).toBe(true);
            });
        });
    });
=======
        setD = new UTXOSet();
        setD.addArray([utxostrs[1]]);

        setE = new UTXOSet();
        setE.addArray([]);// empty set

        setF = new UTXOSet();
        setF.addArray(utxostrs); // full set, separate from self

        setG = new UTXOSet();
        setG.addArray([newutxo, ...utxostrs]); // full set with new element

        setH = new UTXOSet();
        setH.addArray([newutxo]); // set with only a new element
      });

      test('unknown merge rule', () => {
        expect(() => {
          set.mergeByRule(setA, 'ERROR');
        }).toThrow();
        const setArray:Array<UTXO> = setG.getAllUTXOs();
      });

      test('intersection', () => {
        let results:UTXOSet;
        let test:boolean;

        results = set.mergeByRule(setA, 'intersection');
        test = setMergeTester(results, [setA], [setB, setC, setD, setE, setF, setG, setH]);
        expect(test).toBe(true);

        results = set.mergeByRule(setF, 'intersection');
        test = setMergeTester(results, [setF], [setA, setB, setC, setD, setE, setG, setH]);
        expect(test).toBe(true);

        results = set.mergeByRule(setG, 'intersection');
        test = setMergeTester(results, [setF], [setA, setB, setC, setD, setE, setG, setH]);
        expect(test).toBe(true);

        results = set.mergeByRule(setH, 'intersection');
        test = setMergeTester(results, [setE], [setA, setB, setC, setD, setF, setG, setH]);
        expect(test).toBe(true);
      });

      test('differenceSelf', () => {
        let results:UTXOSet;
        let test:boolean;

        results = set.mergeByRule(setA, 'differenceSelf');
        test = setMergeTester(results, [setD], [setA, setB, setC, setE, setF, setG, setH]);
        expect(test).toBe(true);

        results = set.mergeByRule(setF, 'differenceSelf');
        test = setMergeTester(results, [setE], [setA, setB, setC, setD, setF, setG, setH]);
        expect(test).toBe(true);

        results = set.mergeByRule(setG, 'differenceSelf');
        test = setMergeTester(results, [setE], [setA, setB, setC, setD, setF, setG, setH]);
        expect(test).toBe(true);

        results = set.mergeByRule(setH, 'differenceSelf');
        test = setMergeTester(results, [setF], [setA, setB, setC, setD, setE, setG, setH]);
        expect(test).toBe(true);
      });

      test('differenceNew', () => {
        let results:UTXOSet;
        let test:boolean;

        results = set.mergeByRule(setA, 'differenceNew');
        test = setMergeTester(results, [setE], [setA, setB, setC, setD, setF, setG, setH]);
        expect(test).toBe(true);

        results = set.mergeByRule(setF, 'differenceNew');
        test = setMergeTester(results, [setE], [setA, setB, setC, setD, setF, setG, setH]);
        expect(test).toBe(true);

        results = set.mergeByRule(setG, 'differenceNew');
        test = setMergeTester(results, [setH], [setA, setB, setC, setD, setE, setF, setG]);
        expect(test).toBe(true);

        results = set.mergeByRule(setH, 'differenceNew');
        test = setMergeTester(results, [setH], [setA, setB, setC, setD, setE, setF, setG]);
        expect(test).toBe(true);
      });

      test('symDifference', () => {
        let results:UTXOSet;
        let test:boolean;

        results = set.mergeByRule(setA, 'symDifference');
        test = setMergeTester(results, [setD], [setA, setB, setC, setE, setF, setG, setH]);
        expect(test).toBe(true);

        results = set.mergeByRule(setF, 'symDifference');
        test = setMergeTester(results, [setE], [setA, setB, setC, setD, setF, setG, setH]);
        expect(test).toBe(true);

        results = set.mergeByRule(setG, 'symDifference');
        test = setMergeTester(results, [setH], [setA, setB, setC, setD, setE, setF, setG]);
        expect(test).toBe(true);

        results = set.mergeByRule(setH, 'symDifference');
        test = setMergeTester(results, [setG], [setA, setB, setC, setD, setE, setF, setH]);
        expect(test).toBe(true);
      });

      test('union', () => {
        let results:UTXOSet;
        let test:boolean;

        results = set.mergeByRule(setA, 'union');
        test = setMergeTester(results, [setF], [setA, setB, setC, setD, setE, setG, setH]);
        expect(test).toBe(true);

        results = set.mergeByRule(setF, 'union');
        test = setMergeTester(results, [setF], [setA, setB, setC, setD, setE, setG, setH]);
        expect(test).toBe(true);

        results = set.mergeByRule(setG, 'union');
        test = setMergeTester(results, [setG], [setA, setB, setC, setD, setE, setF, setH]);
        expect(test).toBe(true);

        results = set.mergeByRule(setH, 'union');
        test = setMergeTester(results, [setG], [setA, setB, setC, setD, setE, setF, setH]);
        expect(test).toBe(true);
      });

      test('unionMinusNew', () => {
        let results:UTXOSet;
        let test:boolean;

        results = set.mergeByRule(setA, 'unionMinusNew');
        test = setMergeTester(results, [setD], [setA, setB, setC, setE, setF, setG, setH]);
        expect(test).toBe(true);

        results = set.mergeByRule(setF, 'unionMinusNew');
        test = setMergeTester(results, [setE], [setA, setB, setC, setD, setF, setG, setH]);
        expect(test).toBe(true);

        results = set.mergeByRule(setG, 'unionMinusNew');
        test = setMergeTester(results, [setE], [setA, setB, setC, setD, setF, setG, setH]);
        expect(test).toBe(true);

        results = set.mergeByRule(setH, 'unionMinusNew');
        test = setMergeTester(results, [setF], [setA, setB, setC, setD, setE, setG, setH]);
        expect(test).toBe(true);
      });

      test('unionMinusSelf', () => {
        let results:UTXOSet;
        let test:boolean;

        results = set.mergeByRule(setA, 'unionMinusSelf');
        test = setMergeTester(results, [setE], [setA, setB, setC, setD, setF, setG, setH]);
        expect(test).toBe(true);

        results = set.mergeByRule(setF, 'unionMinusSelf');
        test = setMergeTester(results, [setE], [setA, setB, setC, setD, setF, setG, setH]);
        expect(test).toBe(true);

        results = set.mergeByRule(setG, 'unionMinusSelf');
        test = setMergeTester(results, [setH], [setA, setB, setC, setD, setE, setF, setG]);
        expect(test).toBe(true);

        results = set.mergeByRule(setH, 'unionMinusSelf');
        test = setMergeTester(results, [setH], [setA, setB, setC, setD, setE, setF, setG]);
        expect(test).toBe(true);
      });
    });
  });
>>>>>>> e3d4d2c1
});<|MERGE_RESOLUTION|>--- conflicted
+++ resolved
@@ -296,14 +296,6 @@
         setC = new UTXOSet();
         setC.addArray([utxostrs[0], utxostrs[1]]);
 
-<<<<<<< HEAD
-                results = set.mergeByRule(setH, "unionMinusSelf");
-                test = setMergeTester(results, [setH], [setA, setB, setC, setD, setE, setF, setG]);
-                expect(test).toBe(true);
-            });
-        });
-    });
-=======
         setD = new UTXOSet();
         setD.addArray([utxostrs[1]]);
 
@@ -475,5 +467,4 @@
       });
     });
   });
->>>>>>> e3d4d2c1
 });
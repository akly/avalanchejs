import mockAxios from 'jest-mock-axios';
<<<<<<< HEAD
import { Avalanche, MinterSet } from "src";
import AVMAPI, { PersistanceOptions } from "src/apis/avm/api";
=======
import { Avalanche } from 'src';
import AVMAPI, { PersistanceOptions } from 'src/apis/avm/api';
>>>>>>> e3d4d2c1
import { AVMKeyPair, AVMKeyChain } from 'src/apis/avm/keychain';
import { Buffer } from 'buffer/';
import BN from 'bn.js';
import BinTools from 'src/utils/bintools';
import { UTXOSet, UTXO } from 'src/apis/avm/utxos';
import { TransferableInput, SecpInput } from 'src/apis/avm/inputs';
import createHash from 'create-hash';
import { UnsignedTx, Tx } from 'src/apis/avm/tx';
import { UnixNow, AVMConstants, InitialStates } from 'src/apis/avm/types';
import { TransferableOutput, SecpOutput, NFTMintOutput, OutputOwners } from 'src/apis/avm/outputs';
import { NFTTransferOutput } from '../../../src/apis/avm/outputs';
import { NFTTransferOperation, TransferableOperation } from '../../../src/apis/avm/ops';

/**
 * @ignore
 */
const bintools = BinTools.getInstance();

describe('AVMAPI', () => {
  const networkid:number = 12345;
  const blockchainid:string = '4R5p2RXDGLqaifZE4hHWH9owe34pfoBULn1DrQTWivjg8o4aH';
  const ip:string = '127.0.0.1';
  const port:number = 9650;
  const protocol:string = 'https';

  const username:string = 'AvaLabs';
  const password:string = 'password';

  const avalanche:Avalanche = new Avalanche(ip, port, protocol, networkid, undefined, true);
  let api:AVMAPI;
  let alias:string;

  const addrA:string = 'X-B6D4v1VtPYLbiUvYXtW4Px8oE9imC2vGW';
  const addrB:string = 'X-P5wdRuZeaDt28eHMP5S3w9ZdoBfo7wuzF';
  const addrC:string = 'X-6Y3kysjF9jnHnYkdS9yGAuoHyae2eNmeV';

  beforeAll(() => {
    api = new AVMAPI(avalanche, '/ext/bc/avm', blockchainid);
    alias = api.getBlockchainAlias();
  });

  afterEach(() => {
    mockAxios.reset();
  });

  test('can Send 1', async () => {
    const txId = 'asdfhvl234';

    const result:Promise<string> = api.send(username, password, 'assetId', 10, addrA, [addrB]);
    const payload:object = {
      result: {
        txID: txId,
      },
    };
    const responseObj = {
      data: payload,
    };

    mockAxios.mockResponse(responseObj);
    const response:string = await result;

    expect(mockAxios.request).toHaveBeenCalledTimes(1);
    expect(response).toBe(txId);
  });

  test('can Send 2', async () => {
    const txId = 'asdfhvl234';

    const result:Promise<string> = api.send(username, password, bintools.b58ToBuffer('6h2s5de1VC65meajE1L2PjvZ1MXvHc3F6eqPCGKuDt4MxiweF'), new BN(10), addrA, [addrB]);
    const payload:object = {
      result: {
        txID: txId,
      },
    };
    const responseObj = {
      data: payload,
    };

    mockAxios.mockResponse(responseObj);
    const response:string = await result;

    expect(mockAxios.request).toHaveBeenCalledTimes(1);
    expect(response).toBe(txId);
  });

  test('listAddresses', async () => {
    const addresses = [addrA, addrB];

    const result:Promise<Array<string>> = api.listAddresses(username, password);
    const payload:object = {
      result: {
        addresses,
      },
    };
    const responseObj = {
      data: payload,
    };

    mockAxios.mockResponse(responseObj);
    const response:Array<string> = await result;

    expect(mockAxios.request).toHaveBeenCalledTimes(1);
    expect(response).toBe(addresses);
  });

  test('importKey', async () => {
    const address = addrC;

    const result:Promise<string> = api.importKey(username, password, 'key');
    const payload:object = {
      result: {
        address,
      },
    };
    const responseObj = {
      data: payload,
    };

    mockAxios.mockResponse(responseObj);
    const response:string = await result;

    expect(mockAxios.request).toHaveBeenCalledTimes(1);
    expect(response).toBe(address);
  });

  test('getBalance', async () => {
    const balance = new BN('100', 10);

    const result:Promise<BN> = api.getBalance(addrA, 'ATH');
    const payload:object = {
      result: {
        balance,
      },
    };
    const responseObj = {
      data: payload,
    };

    mockAxios.mockResponse(responseObj);
    const response:BN = await result;

    expect(mockAxios.request).toHaveBeenCalledTimes(1);
    expect(response).toBe(balance);
  });

  test('exportKey', async () => {
    const key = 'sdfglvlj2h3v45';

    const result:Promise<string> = api.exportKey(username, password, addrA);
    const payload:object = {
      result: {
        privateKey: key,
      },
    };
    const responseObj = {
      data: payload,
    };

    mockAxios.mockResponse(responseObj);
    const response:string = await result;

    expect(mockAxios.request).toHaveBeenCalledTimes(1);
    expect(response).toBe(key);
  });

  test('exportAVA', async () => {
    const amount = new BN(100);
    const to = 'abcdef';
    const username = 'Robert';
    const password = 'Paulson';
    const txID = 'valid';
    const result:Promise<string> = api.exportAVA(username, password, to, amount);
    const payload:object = {
      result: {
        txID,
      },
    };
    const responseObj = {
      data: payload,
    };

    mockAxios.mockResponse(responseObj);
    const response:string = await result;

    expect(mockAxios.request).toHaveBeenCalledTimes(1);
    expect(response).toBe(txID);
  });

  test('importAVA', async () => {
    const to = 'abcdef';
    const username = 'Robert';
    const password = 'Paulson';
    const txID = 'valid';
    const result:Promise<string> = api.importAVA(username, password, to);
    const payload:object = {
      result: {
        txID,
      },
    };
    const responseObj = {
      data: payload,
    };

    mockAxios.mockResponse(responseObj);
    const response:string = await result;

    expect(mockAxios.request).toHaveBeenCalledTimes(1);
    expect(response).toBe(txID);
  });

  test('createAddress', async () => {
    const alias = 'randomalias';

    const result:Promise<string> = api.createAddress(username, password);
    const payload:object = {
      result: {
        address: alias,
      },
    };
    const responseObj = {
      data: payload,
    };

    mockAxios.mockResponse(responseObj);
    const response:string = await result;

    expect(mockAxios.request).toHaveBeenCalledTimes(1);
    expect(response).toBe(alias);
  });

  test('createFixedCapAsset', async () => {
    const kp:AVMKeyPair = new AVMKeyPair(alias);
    kp.importKey(Buffer.from('ef9bf2d4436491c153967c9709dd8e82795bdb9b5ad44ee22c2903005d1cf676', 'hex'));

    const denomination:number = 0;
    const assetid:string = '8a5d2d32e68bc50036e4d086044617fe4a0a0296b274999ba568ea92da46d533';
    const initialHolders:Array<object> = [
      {
        address: '7sik3Pr6r1FeLrvK1oWwECBS8iJ5VPuSh',
        amount: '10000',
      },
      {
        address: '7sik3Pr6r1FeLrvK1oWwECBS8iJ5VPuSh',
        amount: '50000',
      },
    ];

    const result:Promise<string> = api.createFixedCapAsset(username, password, 'Some Coin', 'SCC', denomination, initialHolders);
    const payload:object = {
      result: {
        assetID: assetid,
      },
    };
    const responseObj = {
      data: payload,
    };

    mockAxios.mockResponse(responseObj);
    const response:string = await result;

    expect(mockAxios.request).toHaveBeenCalledTimes(1);
    expect(response).toBe(assetid);
  });

  test('createVariableCapAsset', async () => {
    const kp:AVMKeyPair = new AVMKeyPair(alias);
    kp.importKey(Buffer.from('ef9bf2d4436491c153967c9709dd8e82795bdb9b5ad44ee22c2903005d1cf676', 'hex'));

    const denomination:number = 0;
    const assetid:string = '8a5d2d32e68bc50036e4d086044617fe4a0a0296b274999ba568ea92da46d533';
    const minterSets:Array<object> = [
      {
        minters: [
          '4peJsFvhdn7XjhNF4HWAQy6YaJts27s9q',
        ],
        threshold: 1,
      },
      {
        minters: [
          'dcJ6z9duLfyQTgbjq2wBCowkvcPZHVDF',
          '2fE6iibqfERz5wenXE6qyvinsxDvFhHZk',
          '7ieAJbfrGQbpNZRAQEpZCC1Gs1z5gz4HU',
        ],
        threshold: 2,
      },
    ];

    const result:Promise<string> = api.createVariableCapAsset(username, password, 'Some Coin', 'SCC', denomination, minterSets);
    const payload:object = {
      result: {
        assetID: assetid,
      },
    };
    const responseObj = {
      data: payload,
    };

    mockAxios.mockResponse(responseObj);
    const response:string = await result;

    expect(mockAxios.request).toHaveBeenCalledTimes(1);
    expect(response).toBe(assetid);
  });

  test('createMintTx 1', async () => {
    const amount:number = 2;
    const assetID:string = 'f966750f438867c3c9828ddcdbe660e21ccdbb36a9276958f011ba472f75d4e7';
    const to:string = 'dcJ6z9duLfyQTgbjq2wBCowkvcPZHVDF';
    const minters:Array<string> = [
      'dcJ6z9duLfyQTgbjq2wBCowkvcPZHVDF',
      '2fE6iibqfERz5wenXE6qyvinsxDvFhHZk',
      '7ieAJbfrGQbpNZRAQEpZCC1Gs1z5gz4HU',
    ];
    const result:Promise<string> = api.createMintTx(amount, assetID, to, minters);
    const payload:object = {
      result: {
        tx: 'sometx',
      },
    };
    const responseObj = {
      data: payload,
    };

    mockAxios.mockResponse(responseObj);
    const response:string = await result;

    expect(mockAxios.request).toHaveBeenCalledTimes(1);
    expect(response).toBe('sometx');
  });

  test('createMintTx 2', async () => {
    const amount:BN = new BN(1);
    const assetID:Buffer = Buffer.from('f966750f438867c3c9828ddcdbe660e21ccdbb36a9276958f011ba472f75d4e7', 'hex');
    const to:string = 'dcJ6z9duLfyQTgbjq2wBCowkvcPZHVDF';
    const minters:Array<string> = [
      'dcJ6z9duLfyQTgbjq2wBCowkvcPZHVDF',
      '2fE6iibqfERz5wenXE6qyvinsxDvFhHZk',
      '7ieAJbfrGQbpNZRAQEpZCC1Gs1z5gz4HU',
    ];
    const result:Promise<string> = api.createMintTx(amount, assetID, to, minters);
    const payload:object = {
      result: {
        tx: 'sometx',
      },
    };
    const responseObj = {
      data: payload,
    };

    mockAxios.mockResponse(responseObj);
    const response:string = await result;

    expect(mockAxios.request).toHaveBeenCalledTimes(1);
    expect(response).toBe('sometx');
  });

  test('signMintTx 1', async () => {
    const username:string = 'Collin';
    const password:string = 'Cusce';
    const tx:string = 'f966750f438867c3c9828ddcdbe660e21ccdbb36a9276958f011ba472f75d4e7';
    const minter:string = addrA;
    const result:Promise<string> = api.signMintTx(username, password, tx, minter);
    const payload:object = {
      result: {
        tx: 'sometx',
      },
    };
    const responseObj = {
      data: payload,
    };

    mockAxios.mockResponse(responseObj);
    const response:string = await result;

    expect(mockAxios.request).toHaveBeenCalledTimes(1);
    expect(response).toBe('sometx');
  });

  test('signMintTx 2', async () => {
    const username:string = 'Collin';
    const password:string = 'Cusce';
    const tx:Buffer = Buffer.from('f966750f438867c3c9828ddcdbe660e21ccdbb36a9276958f011ba472f75d4e7', 'hex');
    const minter:string = addrA;
    const result:Promise<string> = api.signMintTx(username, password, tx, minter);
    const payload:object = {
      result: {
        tx: 'sometx',
      },
    };
    const responseObj = {
      data: payload,
    };

    mockAxios.mockResponse(responseObj);
    const response:string = await result;

    expect(mockAxios.request).toHaveBeenCalledTimes(1);
    expect(response).toBe('sometx');
  });

  test('getTxStatus', async () => {
    const txid:string = 'f966750f438867c3c9828ddcdbe660e21ccdbb36a9276958f011ba472f75d4e7';

    const result:Promise<string> = api.getTxStatus(txid);
    const payload:object = {
      result: {
        status: 'accepted',
      },
    };
    const responseObj = {
      data: payload,
    };

    mockAxios.mockResponse(responseObj);
    const response:string = await result;

    expect(mockAxios.request).toHaveBeenCalledTimes(1);
    expect(response).toBe('accepted');
  });

  test('getAssetDescription as string', async () => {
    const assetid:Buffer = Buffer.from('8a5d2d32e68bc50036e4d086044617fe4a0a0296b274999ba568ea92da46d533', 'hex');
    const assetidstr:string = bintools.cb58Encode(assetid);

    const result:Promise<object> = api.getAssetDescription(assetidstr);
    const payload:object = {
      result: {
        name: 'Collin Coin',
        symbol: 'CKC',
        assetID: assetidstr,
        denomination: '10',
      },
    };
    const responseObj = {
      data: payload,
    };

    mockAxios.mockResponse(responseObj);
    const response:any = await result;

    expect(mockAxios.request).toHaveBeenCalledTimes(1);
    expect(response.name).toBe('Collin Coin');
    expect(response.symbol).toBe('CKC');
    expect(response.assetID.toString('hex')).toBe(assetid.toString('hex'));
    expect(response.denomination).toBe(10);
  });

  test('getAssetDescription as Buffer', async () => {
    const assetid:Buffer = Buffer.from('8a5d2d32e68bc50036e4d086044617fe4a0a0296b274999ba568ea92da46d533', 'hex');
    const assetidstr:string = bintools.cb58Encode(Buffer.from('8a5d2d32e68bc50036e4d086044617fe4a0a0296b274999ba568ea92da46d533', 'hex'));

    const result:Promise<object> = api.getAssetDescription(assetid);
    const payload:object = {
      result: {
        name: 'Collin Coin',
        symbol: 'CKC',
        assetID: assetidstr,
        denomination: '11',
      },
    };
    const responseObj = {
      data: payload,
    };

    mockAxios.mockResponse(responseObj);
    const response:any = await result;

    expect(mockAxios.request).toHaveBeenCalledTimes(1);
    expect(response.name).toBe('Collin Coin');
    expect(response.symbol).toBe('CKC');
    expect(response.assetID.toString('hex')).toBe(assetid.toString('hex'));
    expect(response.denomination).toBe(11);
  });

  test('getUTXOs', async () => {
    // Payment
    const OPUTXOstr1:string = bintools.cb58Encode(Buffer.from('38d1b9f1138672da6fb6c35125539276a9acc2a668d63bea6ba3c795e2edb0f5000000013e07e38e2f23121be8756412c18db7246a16d26ee9936f3cba28be149cfd3558000000070000000000004dd500000000000000000000000100000001a36fd0c2dbcab311731dde7ef1514bd26fcdc74d', 'hex'));
    const OPUTXOstr2:string = bintools.cb58Encode(Buffer.from('c3e4823571587fe2bdfc502689f5a8238b9d0ea7f3277124d16af9de0d2d9911000000003e07e38e2f23121be8756412c18db7246a16d26ee9936f3cba28be149cfd355800000007000000000000001900000000000000000000000100000001e1b6b6a4bad94d2e3f20730379b9bcd6f176318e', 'hex'));
    const OPUTXOstr3:string = bintools.cb58Encode(Buffer.from('f29dba61fda8d57a911e7f8810f935bde810d3f8d495404685bdb8d9d8545e86000000003e07e38e2f23121be8756412c18db7246a16d26ee9936f3cba28be149cfd355800000007000000000000001900000000000000000000000100000001e1b6b6a4bad94d2e3f20730379b9bcd6f176318e', 'hex'));

    const set:UTXOSet = new UTXOSet();
    set.add(OPUTXOstr1);
    set.addArray([OPUTXOstr2, OPUTXOstr3]);

    const persistOpts:PersistanceOptions = new PersistanceOptions('test', true, 'union');
    expect(persistOpts.getMergeRule()).toBe('union');
    let addresses:Array<string> = set.getAddresses().map((a) => api.addressFromBuffer(a));
    let result:Promise<UTXOSet> = api.getUTXOs(addresses, persistOpts);
    const payload:object = {
      result: {
        utxos: [OPUTXOstr1, OPUTXOstr2, OPUTXOstr3],
      },
    };
    const responseObj = {
      data: payload,
    };

    mockAxios.mockResponse(responseObj);
    let response:UTXOSet = await result;

    expect(mockAxios.request).toHaveBeenCalledTimes(1);
    expect(JSON.stringify(response.getAllUTXOStrings().sort())).toBe(JSON.stringify(set.getAllUTXOStrings().sort()));

    addresses = set.getAddresses().map((a) => api.addressFromBuffer(a));
    result = api.getUTXOs(addresses, persistOpts);

    mockAxios.mockResponse(responseObj);
    response = await result;

    expect(mockAxios.request).toHaveBeenCalledTimes(2);
    expect(JSON.stringify(response.getAllUTXOStrings().sort())).toBe(JSON.stringify(set.getAllUTXOStrings().sort()));
  });

  describe('Transactions', () => {
    let set:UTXOSet;
    let keymgr2:AVMKeyChain;
    let keymgr3:AVMKeyChain;
    let addrs1:Array<string>;
    let addrs2:Array<string>;
    let addrs3:Array<string>;
    let addressbuffs:Array<Buffer> = [];
    let addresses:Array<string> = [];
    let utxos:Array<UTXO>;
    let inputs:Array<TransferableInput>;
    let outputs:Array<TransferableOutput>;
    let ops:Array<TransferableOperation>;
    const amnt:number = 10000;
    const assetID:Buffer = Buffer.from(createHash('sha256').update('mary had a little lamb').digest());
    const NFTassetID:Buffer = Buffer.from(createHash('sha256').update("I can't stand it, I know you planned it, I'mma set straight this Watergate.'").digest());
    let secpbase1:SecpOutput;
    let secpbase2:SecpOutput;
    let secpbase3:SecpOutput;
    let initialState:InitialStates;
    const nftutxoids:Array<string> = [];

    beforeEach(() => {
      set = new UTXOSet();
      api.newKeyChain();
      keymgr2 = new AVMKeyChain(alias);
      keymgr3 = new AVMKeyChain(alias);
      addrs1 = [];
      addrs2 = [];
      addrs3 = [];
      utxos = [];
      inputs = [];
      outputs = [];
      ops = [];
      const pload:Buffer = Buffer.alloc(1024);
      pload.write("All you Trekkies and TV addicts, Don't mean to diss don't mean to bring static.", 0, 1024, 'utf8');

      for (let i:number = 0; i < 3; i++) {
        addrs1.push(api.addressFromBuffer(api.keyChain().makeKey()));
        addrs2.push(api.addressFromBuffer(keymgr2.makeKey()));
        addrs3.push(api.addressFromBuffer(keymgr3.makeKey()));
      }
      const amount:BN = new BN(amnt);
      addressbuffs = api.keyChain().getAddresses();
      addresses = addressbuffs.map((a) => api.addressFromBuffer(a));
      const fallAddresses:Array<string> = keymgr2.getAddresses().map((a) => api.addressFromBuffer(a));
      const locktime:BN = new BN(54321);
      const fallLocktime:BN = locktime.add(new BN(50));
      const threshold:number = 3;
      const fallThreshold:number = 1;

      for (let i:number = 0; i < 5; i++) {
        let txid:Buffer = Buffer.from(createHash('sha256').update(bintools.fromBNToBuffer(new BN(i), 32)).digest());
        let txidx:Buffer = Buffer.alloc(4);
        txidx.writeUInt32BE(i, 0);
        const out:SecpOutput = new SecpOutput(amount, locktime, threshold, addressbuffs);
        const xferout:TransferableOutput = new TransferableOutput(assetID, out);
        outputs.push(xferout);

        const u:UTXO = new UTXO();
        u.fromBuffer(Buffer.concat([txid, txidx, xferout.toBuffer()]));
        utxos.push(u);

        txid = u.getTxID();
        txidx = u.getOutputIdx();
        const asset = u.getAssetID();

        const input:SecpInput = new SecpInput(amount);
        const xferinput:TransferableInput = new TransferableInput(txid, txidx, asset, input);
        inputs.push(xferinput);

        const nout:NFTTransferOutput = new NFTTransferOutput(1000 + i, pload, locktime, threshold, addressbuffs);
        const op:NFTTransferOperation = new NFTTransferOperation(nout);
        const nfttxid:Buffer = Buffer.from(createHash('sha256').update(bintools.fromBNToBuffer(new BN(1000 + i), 32)).digest());
        const nftutxo:UTXO = new UTXO(nfttxid, 1000 + i, NFTassetID, nout);
        nftutxoids.push(nftutxo.getUTXOID());
        const xferop:TransferableOperation = new TransferableOperation(NFTassetID, [nftutxo.getUTXOID()], op);
        ops.push(xferop);
        utxos.push(nftutxo);
      }
      set.addArray(utxos);

      secpbase1 = new SecpOutput(new BN(777), UnixNow(), 1, addrs3.map((a) => api.parseAddress(a)));
      secpbase2 = new SecpOutput(new BN(888), UnixNow(), 1, addrs2.map((a) => api.parseAddress(a)));
      secpbase3 = new SecpOutput(new BN(999), UnixNow(), 1, addrs2.map((a) => api.parseAddress(a)));
      initialState = new InitialStates();
      initialState.addOutput(secpbase1, AVMConstants.SECPFXID);
      initialState.addOutput(secpbase2, AVMConstants.SECPFXID);
      initialState.addOutput(secpbase3, AVMConstants.SECPFXID);
    });

    test('buildBaseTx1', async () => {
      const txu1:UnsignedTx = await api.buildBaseTx(set, new BN(amnt), addrs3, addrs1, addrs1, bintools.cb58Encode(assetID));
      const txu2:UnsignedTx = set.buildBaseTx(
        networkid, bintools.cb58Decode(blockchainid), new BN(amnt),
        addrs3.map((a) => api.parseAddress(a)),
        addrs1.map((a) => api.parseAddress(a)),
        addrs1.map((a) => api.parseAddress(a)),
        assetID, UnixNow(), new BN(0), 1,
      );

      expect(txu2.toBuffer().toString('hex')).toBe(txu1.toBuffer().toString('hex'));
      expect(txu2.toString()).toBe(txu1.toString());
    });

    test('buildBaseTx2', async () => {
      const txu1:UnsignedTx = await api.buildBaseTx(set, new BN(amnt).sub(new BN(100)), addrs3, addrs1, addrs2, bintools.cb58Encode(assetID));
      const txu2:UnsignedTx = set.buildBaseTx(
        networkid, bintools.cb58Decode(blockchainid), new BN(amnt).sub(new BN(100)),
        addrs3.map((a) => api.parseAddress(a)),
        addrs1.map((a) => api.parseAddress(a)),
        addrs2.map((a) => api.parseAddress(a)),
        assetID, UnixNow(), new BN(0), 1,
      );

      expect(txu2.toBuffer().toString('hex')).toBe(txu1.toBuffer().toString('hex'));
      expect(txu2.toString()).toBe(txu1.toString());

      const outies = txu1.getTransaction().getOuts().sort(TransferableOutput.comparator()) as Array<TransferableOutput>;

      expect(outies.length).toBe(2);
      const outaddr0 = outies[0].getOutput().getAddresses().map((a) => api.addressFromBuffer(a));
      const outaddr1 = outies[1].getOutput().getAddresses().map((a) => api.addressFromBuffer(a));

      const testaddr2 = JSON.stringify(addrs2.sort());
      const testaddr3 = JSON.stringify(addrs3.sort());

      const testout0 = JSON.stringify(outaddr0.sort());
      const testout1 = JSON.stringify(outaddr1.sort());
      expect(
        (testaddr2 == testout0 && testaddr3 == testout1)
                || (testaddr3 == testout0 && testaddr2 == testout1),
      ).toBe(true);
    });

    test('signTx', async () => {
      const txu1:UnsignedTx = await api.buildBaseTx(set, new BN(amnt), addrs3, addrs1, addrs1, bintools.cb58Encode(assetID));
      const txu2:UnsignedTx = set.buildBaseTx(
        networkid, bintools.cb58Decode(blockchainid), new BN(amnt),
        addrs3.map((a) => api.parseAddress(a)),
        addrs1.map((a) => api.parseAddress(a)),
        addrs1.map((a) => api.parseAddress(a)),
        assetID, UnixNow(), new BN(0), 1,
      );

      const tx1:Tx = api.signTx(txu1);
      const tx2:Tx = api.signTx(txu2);

      expect(tx2.toBuffer().toString('hex')).toBe(tx1.toBuffer().toString('hex'));
      expect(tx2.toString()).toBe(tx1.toString());
    });

    test('issueTx Serialized', async () => {
      const txu:UnsignedTx = await api.buildBaseTx(set, new BN(amnt), addrs3, addrs1, addrs1, bintools.cb58Encode(assetID));
      const tx = api.signTx(txu);

      const txid:string = 'f966750f438867c3c9828ddcdbe660e21ccdbb36a9276958f011ba472f75d4e7';

      const result:Promise<string> = api.issueTx(tx.toString());
      const payload:object = {
        result: {
          txID: txid,
        },
      };
      const responseObj = {
        data: payload,
      };

      mockAxios.mockResponse(responseObj);
      const response:string = await result;

      expect(mockAxios.request).toHaveBeenCalledTimes(1);
      expect(response).toBe(txid);
    });

    test('issueTx Buffer', async () => {
      const txu:UnsignedTx = await api.buildBaseTx(set, new BN(amnt), addrs3, addrs1, addrs1, bintools.cb58Encode(assetID));
      const tx = api.signTx(txu);

      const txid:string = 'f966750f438867c3c9828ddcdbe660e21ccdbb36a9276958f011ba472f75d4e7';
      const result:Promise<string> = api.issueTx(tx.toBuffer());
      const payload:object = {
        result: {
          txID: txid,
        },
      };
      const responseObj = {
        data: payload,
      };

      mockAxios.mockResponse(responseObj);
      const response:string = await result;

      expect(mockAxios.request).toHaveBeenCalledTimes(1);
      expect(response).toBe(txid);
    });

    test('issueTx Class Tx', async () => {
      const txu:UnsignedTx = await api.buildBaseTx(set, new BN(amnt), addrs3, addrs1, addrs1, bintools.cb58Encode(assetID));
      const tx = api.signTx(txu);

      const txid:string = 'f966750f438867c3c9828ddcdbe660e21ccdbb36a9276958f011ba472f75d4e7';

      const result:Promise<string> = api.issueTx(tx);
      const payload:object = {
        result: {
          txID: txid,
        },
      };
      const responseObj = {
        data: payload,
      };

      mockAxios.mockResponse(responseObj);
      const response:string = await result;

      expect(mockAxios.request).toHaveBeenCalledTimes(1);
      expect(response).toBe(txid);
    });

    test('buildCreateAssetTx', async () => {
      const fee:number = 10;
      const name:string = 'Mortycoin is the dumb as a sack of hammers.';
      const symbol:string = 'morT';
      const denomination:number = 8;

      const result:Promise<UnsignedTx> = api.buildCreateAssetTx(set, new BN(fee), addrs1, initialState, name, symbol, denomination);
      const payload:object = {
        result: {
          name,
          symbol,
          assetID: bintools.cb58Encode(assetID),
          denomination: `${denomination}`,
        },
      };
      const responseObj = {
        data: payload,
      };

      mockAxios.mockResponse(responseObj);
      const txu1:UnsignedTx = await result;

      expect(mockAxios.request).toHaveBeenCalledTimes(1);

      const txu2:UnsignedTx = set.buildCreateAssetTx(avalanche.getNetworkID(), bintools.cb58Decode(api.getBlockchainID()), assetID, new BN(fee), addrs1.map((a) => api.parseAddress(a)), initialState, name, symbol, denomination);

      expect(txu2.toBuffer().toString('hex')).toBe(txu1.toBuffer().toString('hex'));
      expect(txu2.toString()).toBe(txu1.toString());
    });

    test('buildNFTTransferTx', async () => {
      const pload:Buffer = Buffer.alloc(1024);
      pload.write("All you Trekkies and TV addicts, Don't mean to diss don't mean to bring static.", 0, 1024, 'utf8');
      const addrbuff1 = addrs1.map((a) => api.parseAddress(a));
      const addrbuff3 = addrs3.map((a) => api.parseAddress(a));
      const fee:BN = new BN(90);
      const txu1:UnsignedTx = await api.buildNFTTransferTx(
        set, nftutxoids[1], addrs3, addrs3, fee, addrs1,
        UnixNow(), new BN(0), 1,
      );

      const txu2:UnsignedTx = set.buildNFTTransferTx(
        networkid, bintools.cb58Decode(blockchainid), assetID,
        fee, addrbuff1, addrbuff3, addrbuff3,
        [nftutxoids[1]], UnixNow(), new BN(0), 1,
      );

      expect(txu2.toBuffer().toString('hex')).toBe(txu1.toBuffer().toString('hex'));
      expect(txu2.toString()).toBe(txu1.toString());
    });
  });

  test('buildGenesis', async () => {
    const genesisData:object = {
      genesisData: {
        assetAlias1: {
          name: 'human readable name',
          symbol: 'AVAL',
          initialState: {
            fixedCap: [
              {
                amount: 1000,
                address: 'A',
              },
              {
                amount: 5000,
                address: 'B',
              },
            ],
          },
        },
        assetAliasCanBeAnythingUnique: {
          name: 'human readable name',
          symbol: 'AVAL',
          initialState: {
            variableCap: [
              {
                minters: [
                  'A',
                  'B',
                ],
                threshold: 1,
              },
              {
                minters: [
                  'A',
                  'B',
                  'C',
                ],
<<<<<<< HEAD
                "threshold": 2
            }
        ]

        let result:Promise<string> = api.createVariableCapAsset(username, password, "Some Coin", "SCC", denomination, minterSets);
        let payload:object = {
            "result": {
                'assetID': assetid
            }
        };
        let responseObj = {
            data: payload
        };

        mockAxios.mockResponse(responseObj);
        let response:string = await result;

        expect(mockAxios.request).toHaveBeenCalledTimes(1);
        expect(response).toBe(assetid);
    });

    test('createMintTx 1', async ()=>{
        let amount:number = 2;
        let assetID:string = "f966750f438867c3c9828ddcdbe660e21ccdbb36a9276958f011ba472f75d4e7";
        let to:string = "dcJ6z9duLfyQTgbjq2wBCowkvcPZHVDF";
        let minters:Array<string> = [
            "dcJ6z9duLfyQTgbjq2wBCowkvcPZHVDF",
            "2fE6iibqfERz5wenXE6qyvinsxDvFhHZk",
            "7ieAJbfrGQbpNZRAQEpZCC1Gs1z5gz4HU"
        ]
        let result:Promise<string> = api.createMintTx(amount, assetID, to, minters);
        let payload:object = {
            "result": {
                'tx': "sometx"
            }
        };
        let responseObj = {
            data: payload
        };

        mockAxios.mockResponse(responseObj);
        let response:string = await result;

        expect(mockAxios.request).toHaveBeenCalledTimes(1);
        expect(response).toBe("sometx");
    });

    test('createMintTx 2', async ()=>{
        let amount:BN = new BN(1);
        let assetID:Buffer = Buffer.from("f966750f438867c3c9828ddcdbe660e21ccdbb36a9276958f011ba472f75d4e7", "hex");
        let to:string = "dcJ6z9duLfyQTgbjq2wBCowkvcPZHVDF";
        let minters:Array<string> = [
            "dcJ6z9duLfyQTgbjq2wBCowkvcPZHVDF",
            "2fE6iibqfERz5wenXE6qyvinsxDvFhHZk",
            "7ieAJbfrGQbpNZRAQEpZCC1Gs1z5gz4HU"
        ]
        let result:Promise<string> = api.createMintTx(amount, assetID, to, minters);
        let payload:object = {
            "result": {
                'tx': "sometx"
            }
        };
        let responseObj = {
            data: payload
        };

        mockAxios.mockResponse(responseObj);
        let response:string = await result;

        expect(mockAxios.request).toHaveBeenCalledTimes(1);
        expect(response).toBe("sometx");
    });

    test('signMintTx 1', async ()=>{
        let username:string = "Collin";
        let password:string = "Cusce";
        let tx:string = "f966750f438867c3c9828ddcdbe660e21ccdbb36a9276958f011ba472f75d4e7";
        let minter:string = addrA;
        let result:Promise<string> = api.signMintTx(username, password, tx, minter);
        let payload:object = {
            "result": {
                'tx': "sometx"
            }
        };
        let responseObj = {
            data: payload
        };

        mockAxios.mockResponse(responseObj);
        let response:string = await result;

        expect(mockAxios.request).toHaveBeenCalledTimes(1);
        expect(response).toBe("sometx");
    });

    test('signMintTx 2', async ()=>{
        let username:string = "Collin";
        let password:string = "Cusce";
        let tx:Buffer = Buffer.from("f966750f438867c3c9828ddcdbe660e21ccdbb36a9276958f011ba472f75d4e7", "hex");
        let minter:string = addrA;
        let result:Promise<string> = api.signMintTx(username, password, tx, minter);
        let payload:object = {
            "result": {
                'tx': "sometx"
            }
        };
        let responseObj = {
            data: payload
        };

        mockAxios.mockResponse(responseObj);
        let response:string = await result;

        expect(mockAxios.request).toHaveBeenCalledTimes(1);
        expect(response).toBe("sometx");
    });

    test('getTxStatus', async ()=>{
        let txid:string = "f966750f438867c3c9828ddcdbe660e21ccdbb36a9276958f011ba472f75d4e7";

        let result:Promise<string> = api.getTxStatus(txid);
        let payload:object = {
            "result": {
                'status': "accepted"
            }
        };
        let responseObj = {
            data: payload
        };

        mockAxios.mockResponse(responseObj);
        let response:string = await result;

        expect(mockAxios.request).toHaveBeenCalledTimes(1);
        expect(response).toBe("accepted");
    });


    test('getAssetDescription as string', async ()=>{
        let assetid:Buffer = Buffer.from("8a5d2d32e68bc50036e4d086044617fe4a0a0296b274999ba568ea92da46d533", 'hex');
        let assetidstr:string = bintools.avaSerialize(assetid);

        let result:Promise<object> = api.getAssetDescription(assetidstr);
        let payload:object = {
            "result": {
                'name': "Collin Coin",
                'symbol': 'CKC',
                'assetID': assetidstr,
                'denomination': '10'
            }
        };
        let responseObj = {
            data: payload
        };

        mockAxios.mockResponse(responseObj);
        let response:object = await result;

        expect(mockAxios.request).toHaveBeenCalledTimes(1);
        expect(response["name"]).toBe("Collin Coin");
        expect(response["symbol"]).toBe("CKC");
        expect(response["assetID"].toString("hex")).toBe(assetid.toString("hex"));
        expect(response["denomination"]).toBe(10);
    });

    test('getAssetDescription as Buffer', async ()=>{
        let assetid:Buffer = Buffer.from("8a5d2d32e68bc50036e4d086044617fe4a0a0296b274999ba568ea92da46d533", 'hex');
        let assetidstr:string = bintools.avaSerialize(Buffer.from('8a5d2d32e68bc50036e4d086044617fe4a0a0296b274999ba568ea92da46d533', 'hex'));

        let result:Promise<object> = api.getAssetDescription(assetid);
        let payload:object = {
            "result": {
                'name': "Collin Coin",
                'symbol': 'CKC',
                'assetID': assetidstr,
                'denomination': '11'
            }
        };
        let responseObj = {
            data: payload
        };

        mockAxios.mockResponse(responseObj);
        let response:object = await result;

        expect(mockAxios.request).toHaveBeenCalledTimes(1);
        expect(response["name"]).toBe("Collin Coin");
        expect(response["symbol"]).toBe("CKC");
        expect(response["assetID"].toString("hex")).toBe(assetid.toString("hex"));
        expect(response["denomination"]).toBe(11);
    });

    test('getUTXOs', async ()=>{
        //Payment
        let OPUTXOstr1:string = bintools.avaSerialize(Buffer.from("38d1b9f1138672da6fb6c35125539276a9acc2a668d63bea6ba3c795e2edb0f5000000013e07e38e2f23121be8756412c18db7246a16d26ee9936f3cba28be149cfd3558000000070000000000004dd500000000000000000000000100000001a36fd0c2dbcab311731dde7ef1514bd26fcdc74d", "hex"));
        let OPUTXOstr2:string = bintools.avaSerialize(Buffer.from("c3e4823571587fe2bdfc502689f5a8238b9d0ea7f3277124d16af9de0d2d9911000000003e07e38e2f23121be8756412c18db7246a16d26ee9936f3cba28be149cfd355800000007000000000000001900000000000000000000000100000001e1b6b6a4bad94d2e3f20730379b9bcd6f176318e", "hex"));
        let OPUTXOstr3:string = bintools.avaSerialize(Buffer.from("f29dba61fda8d57a911e7f8810f935bde810d3f8d495404685bdb8d9d8545e86000000003e07e38e2f23121be8756412c18db7246a16d26ee9936f3cba28be149cfd355800000007000000000000001900000000000000000000000100000001e1b6b6a4bad94d2e3f20730379b9bcd6f176318e", "hex"));

        let set:UTXOSet = new UTXOSet();
        set.add(OPUTXOstr1);
        set.addArray([OPUTXOstr2, OPUTXOstr3]);

        let persistOpts:PersistanceOptions = new PersistanceOptions("test", true, "union");
        expect(persistOpts.getMergeRule()).toBe("union");
        let addresses:Array<string> = set.getAddresses().map(a => api.addressFromBuffer(a));
        let result:Promise<UTXOSet> = api.getUTXOs(addresses, persistOpts);
        let payload:object = {
            "result": {
                'utxos': [OPUTXOstr1, OPUTXOstr2, OPUTXOstr3]
            }
        };
        let responseObj = {
            data: payload
        };

        mockAxios.mockResponse(responseObj);
        let response:UTXOSet = await result;

        expect(mockAxios.request).toHaveBeenCalledTimes(1);
        expect(JSON.stringify(response.getAllUTXOStrings().sort())).toBe(JSON.stringify(set.getAllUTXOStrings().sort()));

        addresses = set.getAddresses().map(a => api.addressFromBuffer(a));
        result = api.getUTXOs(addresses, persistOpts);
        

        mockAxios.mockResponse(responseObj);
        response = await result;

        expect(mockAxios.request).toHaveBeenCalledTimes(2);
        expect(JSON.stringify(response.getAllUTXOStrings().sort())).toBe(JSON.stringify(set.getAllUTXOStrings().sort()));
    });

    describe('Transactions', () => {
        let set:UTXOSet;
        let keymgr2:AVMKeyChain;
        let keymgr3:AVMKeyChain;
        let addrs1:Array<string>;
        let addrs2:Array<string>;
        let addrs3:Array<string>;
        let addressbuffs:Array<Buffer>;
        let addresses:Array<string>;
        let utxos:Array<UTXO>;
        let inputs:Array<TransferableInput>;
        let outputs:Array<TransferableOutput>;
        let ops:Array<TransferableOperation>;
        const amnt:number = 10000;
        let assetID:Buffer = Buffer.from(createHash("sha256").update("mary had a little lamb").digest());
        let NFTassetID:Buffer = Buffer.from(createHash("sha256").update("I can't stand it, I know you planned it, I'mma set straight this Watergate.'").digest());
        let secpbase1:SecpOutput;
        let secpbase2:SecpOutput;
        let secpbase3:SecpOutput;
        let nftpbase1:NFTMintOutput;
        let nftpbase2:NFTMintOutput;
        let nftpbase3:NFTMintOutput;
        let initialState:InitialStates;
        let nftInitialState:InitialStates;
        let nftutxoids:Array<string>;
        
        beforeEach(() => {
            set = new UTXOSet();
            api.newKeyChain()
            keymgr2 = new AVMKeyChain(alias);
            keymgr3 = new AVMKeyChain(alias);
            addrs1 = [];
            addrs2 = [];
            addrs3 = [];
            addressbuffs = [];
            addresses = [];
            nftutxoids = [];
            utxos = [];
            inputs = [];
            outputs = [];
            ops = [];
            let pload:Buffer = Buffer.alloc(1024);
            pload.write("All you Trekkies and TV addicts, Don't mean to diss don't mean to bring static.", 0, 1024, "utf8" );

            for(let i:number = 0; i < 3; i++){
                addrs1.push(api.addressFromBuffer(api.keyChain().makeKey()));
                addrs2.push(api.addressFromBuffer(keymgr2.makeKey()));
                addrs3.push(api.addressFromBuffer(keymgr3.makeKey()));
            }
            let amount:BN = new BN(amnt);
            addressbuffs = api.keyChain().getAddresses();
            addresses = addressbuffs.map(a => api.addressFromBuffer(a));
            let fallAddresses:Array<string> = keymgr2.getAddresses().map(a => api.addressFromBuffer(a));
            let locktime:BN = new BN(54321);
            let fallLocktime:BN = locktime.add(new BN(50));
            let threshold:number = 3;
            let fallThreshold:number = 1;
            
            for(let i:number = 0; i < 5; i++){
                let txid:Buffer = Buffer.from(createHash("sha256").update(bintools.fromBNToBuffer(new BN(i), 32)).digest());
                let txidx:Buffer = Buffer.alloc(4);
                txidx.writeUInt32BE(i, 0)
                let out:SecpOutput = new SecpOutput(amount, locktime, threshold, addressbuffs);
                let xferout:TransferableOutput = new TransferableOutput(assetID, out);
                outputs.push(xferout);
    
                let u:UTXO = new UTXO();
                u.fromBuffer(Buffer.concat([txid, txidx, xferout.toBuffer()]));
                utxos.push(u);
    
                txid = u.getTxID();
                txidx = u.getOutputIdx();
                let asset = u.getAssetID();
    
                let input:SecpInput = new SecpInput(amount);
                let xferinput:TransferableInput = new TransferableInput(txid, txidx, asset, input);
                inputs.push(xferinput);

                let nout:NFTTransferOutput = new NFTTransferOutput(1000 + i, pload, locktime, threshold, addressbuffs);
                let op:NFTTransferOperation = new NFTTransferOperation(nout);
                let nfttxid:Buffer = Buffer.from(createHash("sha256").update(bintools.fromBNToBuffer(new BN(1000 + i), 32)).digest());
                let nftutxo:UTXO = new UTXO(nfttxid, 1000 + i, NFTassetID, nout);
                nftutxoids.push(nftutxo.getUTXOID());
                let xferop:TransferableOperation = new TransferableOperation(NFTassetID, [nftutxo.getUTXOID()], op);
                ops.push(xferop);
                utxos.push(nftutxo);
            }
            set.addArray(utxos);

            secpbase1 = new SecpOutput(new BN(777), UnixNow(), 1, addrs3.map(a => api.parseAddress(a)));
            secpbase2 = new SecpOutput(new BN(888), UnixNow(), 1, addrs2.map(a => api.parseAddress(a)));
            secpbase3 = new SecpOutput(new BN(999), UnixNow(), 1, addrs2.map(a => api.parseAddress(a)));
            initialState = new InitialStates();
            initialState.addOutput(secpbase1, AVMConstants.SECPFXID);
            initialState.addOutput(secpbase2, AVMConstants.SECPFXID);
            initialState.addOutput(secpbase3, AVMConstants.SECPFXID);

            nftpbase1 = new NFTMintOutput(0, locktime, 1, addrs1.map(a => api.parseAddress(a)));
            nftpbase2 = new NFTMintOutput(1, locktime, 1, addrs2.map(a => api.parseAddress(a)));
            nftpbase3 = new NFTMintOutput(2, locktime, 1, addrs3.map(a => api.parseAddress(a)));
            nftInitialState = new InitialStates();
            nftInitialState.addOutput(nftpbase1, AVMConstants.NFTFXID);
            nftInitialState.addOutput(nftpbase2, AVMConstants.NFTFXID);
            nftInitialState.addOutput(nftpbase3, AVMConstants.NFTFXID);
        });

        test('buildBaseTx1', async () => {
    
            let txu1:UnsignedTx = await api.buildBaseTx(set, new BN(amnt), addrs3, addrs1, addrs1, bintools.avaSerialize(assetID));
            let txu2:UnsignedTx = set.buildBaseTx(
                networkid, bintools.avaDeserialize(blockchainid), new BN(amnt), 
                addrs3.map(a => api.parseAddress(a)), 
                addrs1.map(a => api.parseAddress(a)), 
                addrs1.map(a => api.parseAddress(a)), 
                assetID, UnixNow(), new BN(0), 1
            );
            
            expect(txu2.toBuffer().toString("hex")).toBe(txu1.toBuffer().toString("hex"));
            expect(txu2.toString()).toBe(txu1.toString());
            
        });

        test('buildBaseTx2', async () => {
            let txu1:UnsignedTx = await api.buildBaseTx(set, new BN(amnt).sub(new BN(100)), addrs3, addrs1, addrs2, bintools.avaSerialize(assetID));
            let txu2:UnsignedTx = set.buildBaseTx(
                networkid, bintools.avaDeserialize(blockchainid), new BN(amnt).sub(new BN(100)), 
                addrs3.map(a => api.parseAddress(a)), 
                addrs1.map(a => api.parseAddress(a)), 
                addrs2.map(a => api.parseAddress(a)), 
                assetID, UnixNow(), new BN(0), 1
            );
            
            expect(txu2.toBuffer().toString("hex")).toBe(txu1.toBuffer().toString("hex"));
            expect(txu2.toString()).toBe(txu1.toString());
            
            let outies = txu1.getTransaction().getOuts().sort(TransferableOutput.comparator()) as Array<TransferableOutput>;

            expect(outies.length).toBe(2);
            let outaddr0 = outies[0].getOutput().getAddresses().map(a => api.addressFromBuffer(a));
            let outaddr1 = outies[1].getOutput().getAddresses().map(a => api.addressFromBuffer(a));

            let testaddr2 = JSON.stringify(addrs2.sort());
            let testaddr3 = JSON.stringify(addrs3.sort());

            let testout0 = JSON.stringify(outaddr0.sort());
            let testout1 = JSON.stringify(outaddr1.sort());
            expect(
                (testaddr2 == testout0 && testaddr3 == testout1)
                ||
                (testaddr3 == testout0 && testaddr2 == testout1)).toBe(true);
        });

        test('signTx', async () => {
            let txu1:UnsignedTx = await api.buildBaseTx(set, new BN(amnt), addrs3, addrs1, addrs1, bintools.avaSerialize(assetID));
            let txu2:UnsignedTx = set.buildBaseTx(
                networkid, bintools.avaDeserialize(blockchainid), new BN(amnt), 
                addrs3.map(a => api.parseAddress(a)), 
                addrs1.map(a => api.parseAddress(a)), 
                addrs1.map(a => api.parseAddress(a)), 
                assetID, UnixNow(), new BN(0), 1
            );
            
            let tx1:Tx = api.signTx(txu1);
            let tx2:Tx = api.signTx(txu2);

            expect(tx2.toBuffer().toString("hex")).toBe(tx1.toBuffer().toString("hex"));
            expect(tx2.toString()).toBe(tx1.toString());
            
        });

        test('issueTx Serialized', async ()=>{
            let txu:UnsignedTx = await api.buildBaseTx(set, new BN(amnt), addrs3, addrs1, addrs1, bintools.avaSerialize(assetID));
            let tx = api.signTx(txu);

            let txid:string = "f966750f438867c3c9828ddcdbe660e21ccdbb36a9276958f011ba472f75d4e7";

            let result:Promise<string> = api.issueTx(tx.toString());
            let payload:object = {
                "result": {
                    'txID': txid
                }
            };
            let responseObj = {
                data: payload
            };
    
            mockAxios.mockResponse(responseObj);
            let response:string = await result;
    
            expect(mockAxios.request).toHaveBeenCalledTimes(1);
            expect(response).toBe(txid);
        });

        test('issueTx Buffer', async ()=>{
            let txu:UnsignedTx = await api.buildBaseTx(set, new BN(amnt), addrs3, addrs1, addrs1, bintools.avaSerialize(assetID));
            let tx = api.signTx(txu);

            let txid:string = "f966750f438867c3c9828ddcdbe660e21ccdbb36a9276958f011ba472f75d4e7";
            let result:Promise<string> = api.issueTx(tx.toBuffer());
            let payload:object = {
                "result": {
                    'txID': txid
                }
            };
            let responseObj = {
                data: payload
            };
    
            mockAxios.mockResponse(responseObj);
            let response:string = await result;
    
            expect(mockAxios.request).toHaveBeenCalledTimes(1);
            expect(response).toBe(txid);
        });

        test('issueTx Class Tx', async ()=>{
            let txu:UnsignedTx = await api.buildBaseTx(set, new BN(amnt), addrs3, addrs1, addrs1, bintools.avaSerialize(assetID));
            let tx = api.signTx(txu);

            let txid:string = "f966750f438867c3c9828ddcdbe660e21ccdbb36a9276958f011ba472f75d4e7";
    
            let result:Promise<string> = api.issueTx(tx);
            let payload:object = {
                "result": {
                    'txID': txid
                }
            };
            let responseObj = {
                data: payload
            };
    
            mockAxios.mockResponse(responseObj);
            let response:string = await result;
    
            expect(mockAxios.request).toHaveBeenCalledTimes(1);
            expect(response).toBe(txid);
        });

        test('buildCreateAssetTx', async () => {
            let fee:number = 10;
            let name:string = "Mortycoin is the dumb as a sack of hammers.";
            let symbol:string = "morT";
            let denomination:number = 8;

            let result:Promise<UnsignedTx> = api.buildCreateAssetTx(set, new BN(fee), addrs1, initialState, name, symbol, denomination);
            let payload:object = {
                "result": {
                    'name': name, 
                    'symbol': symbol, 
                    'assetID': bintools.avaSerialize(assetID), 
                    'denomination': "" + denomination
                }
            };
            let responseObj = {
                data: payload
            };
    
            mockAxios.mockResponse(responseObj);
            let txu1:UnsignedTx = await result;
    
            expect(mockAxios.request).toHaveBeenCalledTimes(1);
            
            let txu2:UnsignedTx = set.buildCreateAssetTx(avalanche.getNetworkID(), bintools.avaDeserialize(api.getBlockchainID()), assetID, new BN(fee), addrs1.map(a => api.parseAddress(a)), initialState, name, symbol, denomination);
            
            expect(txu1.fromBuffer(txu2.toBuffer())).toBe(txu2.fromBuffer(txu1.toBuffer()));
            expect(txu2.toBuffer().toString("hex")).toBe(txu1.toBuffer().toString("hex"));
            expect(txu2.toString()).toBe(txu1.toString());
            
        });

        test('buildCreateNFTAssetTx', async () => {
            let fee:number = 0;
            let name:string = "Coincert";
            let symbol:string = "TIXX";
            let minterSets:Array<MinterSet> = [new MinterSet(1, addrs1)];
            let locktime:BN = new BN(0);

            let txu1:UnsignedTx = await api.buildCreateNFTAssetTx(
                set, new BN(fee), addrs1, 
                name, symbol, minterSets, locktime
            );
            
            let txu2:UnsignedTx = set.buildCreateNFTAssetTx(
                avalanche.getNetworkID(), bintools.avaDeserialize(api.getBlockchainID()), 
                assetID, new BN(fee), addrs1.map(a => api.parseAddress(a)), minterSets, 
                name, symbol, locktime
            );

            expect(txu2.toBuffer().toString("hex")).toBe(txu1.toBuffer().toString("hex"));
            expect(txu2.toString()).toBe(txu1.toString());
        });

        test('buildCreateNFTMintTx', async () => {
            let fee:number = 0;
            let groupID:number = 0;
            let locktime:BN = new BN(0);
            let threshold:number = 1;
            let payload:Buffer = Buffer.from("Avalanche");
            let addrbuff1: Buffer[] = addrs1.map(a => api.parseAddress(a));
            let addrbuff3: Buffer[] = addrs3.map(a => api.parseAddress(a));
            let outputOwners:Array<OutputOwners> = [];
            outputOwners.push(new OutputOwners(locktime, threshold, addrbuff3));

            let txu1:UnsignedTx = await api.buildCreateNFTMintTx(
                set, nftutxoids, addrs3, addrs3, new BN(fee), addrs1,
                UnixNow(), groupID, locktime, threshold, payload
            );
    
            let txu2:UnsignedTx = set.buildCreateNFTMintTx(
                avalanche.getNetworkID(), bintools.avaDeserialize(api.getBlockchainID()), 
                assetID, new BN(fee), addrbuff1, addrbuff3, addrbuff3, nftutxoids, UnixNow(), 
                groupID, locktime, threshold, payload
            );

            expect(txu2.toBuffer().toString("hex")).toBe(txu1.toBuffer().toString("hex"));
            expect(txu2.toString()).toBe(txu1.toString());
        });

        test('buildNFTTransferTx', async () => {
            let pload:Buffer = Buffer.alloc(1024);
            pload.write("All you Trekkies and TV addicts, Don't mean to diss don't mean to bring static.", 0, 1024, "utf8" );
            let addrbuff1 = addrs1.map(a => api.parseAddress(a));
            let addrbuff3 = addrs3.map(a => api.parseAddress(a));
            let fee:BN = new BN(90);
            let txu1:UnsignedTx = await api.buildNFTTransferTx(
                set, nftutxoids[1], addrs3, addrs3, fee, addrs1,
                UnixNow(), new BN(0), 1
            );
           
            let txu2:UnsignedTx = set.buildNFTTransferTx(
                networkid, bintools.avaDeserialize(blockchainid), assetID,
                fee, addrbuff1, addrbuff3, addrbuff3, 
                [nftutxoids[1]], UnixNow(), new BN(0), 1
            )

            expect(txu2.toBuffer().toString("hex")).toBe(txu1.toBuffer().toString("hex"));
            expect(txu2.toString()).toBe(txu1.toString());
            
        });
    });

    test('buildGenesis', async ()=>{
        let genesisData:object = {
            genesisData : {
                assetAlias1: {
                    name: "human readable name",
                    symbol: "AVAL",
                    initialState: {
                        fixedCap : [
                            {
                                amount: 1000,
                                address: "A"
                            },
                            {
                                amount: 5000,
                                address: "B"
                            },
                        ]
                    }
                },
                assetAliasCanBeAnythingUnique: {
                    name: "human readable name",
                    symbol: "AVAL",
                    initialState: {
                        variableCap : [
                            {
                                minters: [
                                    "A",
                                    "B"
                                ],
                                threshold: 1
                            },
                            {
                                minters: [
                                    "A",
                                    "B",
                                    "C"
                                ],
                                threshold: 2
                            }
                        ]
                    }
                }
            }
        }
        let bytes:string = "111TNWzUtHKoSvxohjyfEwE2X228ZDGBngZ4mdMUVMnVnjtnawW1b1zbAhzyAM1v6d7ECNj6DXsT7qDmhSEf3DWgXRj7ECwBX36ZXFc9tWVB2qHURoUfdDvFsBeSRqatCmj76eZQMGZDgBFRNijRhPNKUap7bCeKpHDtuCZc4YpPkd4mR84dLL2AL1b4K46eirWKMaFVjA5btYS4DnyUx5cLpAq3d35kEdNdU5zH3rTU18S4TxYV8voMPcLCTZ3h4zRsM5jW1cUzjWVvKg7uYS2oR9qXRFcgy1gwNTFZGstySuvSF7MZeZF4zSdNgC4rbY9H94RVhqe8rW7MXqMSZB6vBTB2BpgF6tNFehmYxEXwjaKRrimX91utvZe9YjgGbDr8XHsXCnXXg4ZDCjapCy4HmmRUtUoAduGNBdGVMiwE9WvVbpMFFcNfgDXGz9NiatgSnkxQALTHvGXXm8bn4CoLFzKnAtq3KwiWqHmV3GjFYeUm3m8Zee9VDfZAvDsha51acxfto1htstxYu66DWpT36YT18WSbxibZcKXa7gZrrsCwyzid8CCWw79DbaLCUiq9u47VqofG1kgxwuuyHb8NVnTgRTkQASSbj232fyG7YeX4mAvZY7a7K7yfSyzJaXdUdR7aLeCdLP6mbFDqUMrN6YEkU2X8d4Ck3T"

        let result:Promise<string> = api.buildGenesis(genesisData);
        let payload:object = {
            "result": {
                'bytes': bytes
            }
        };
        let responseObj = {
            data: payload
        };

        mockAxios.mockResponse(responseObj);
        let response:string = await result;

        expect(mockAxios.request).toHaveBeenCalledTimes(1);
        expect(response).toBe(bytes);
    });
    

=======
                threshold: 2,
              },
            ],
          },
        },
      },
    };
    const bytes:string = '111TNWzUtHKoSvxohjyfEwE2X228ZDGBngZ4mdMUVMnVnjtnawW1b1zbAhzyAM1v6d7ECNj6DXsT7qDmhSEf3DWgXRj7ECwBX36ZXFc9tWVB2qHURoUfdDvFsBeSRqatCmj76eZQMGZDgBFRNijRhPNKUap7bCeKpHDtuCZc4YpPkd4mR84dLL2AL1b4K46eirWKMaFVjA5btYS4DnyUx5cLpAq3d35kEdNdU5zH3rTU18S4TxYV8voMPcLCTZ3h4zRsM5jW1cUzjWVvKg7uYS2oR9qXRFcgy1gwNTFZGstySuvSF7MZeZF4zSdNgC4rbY9H94RVhqe8rW7MXqMSZB6vBTB2BpgF6tNFehmYxEXwjaKRrimX91utvZe9YjgGbDr8XHsXCnXXg4ZDCjapCy4HmmRUtUoAduGNBdGVMiwE9WvVbpMFFcNfgDXGz9NiatgSnkxQALTHvGXXm8bn4CoLFzKnAtq3KwiWqHmV3GjFYeUm3m8Zee9VDfZAvDsha51acxfto1htstxYu66DWpT36YT18WSbxibZcKXa7gZrrsCwyzid8CCWw79DbaLCUiq9u47VqofG1kgxwuuyHb8NVnTgRTkQASSbj232fyG7YeX4mAvZY7a7K7yfSyzJaXdUdR7aLeCdLP6mbFDqUMrN6YEkU2X8d4Ck3T';

    const result:Promise<string> = api.buildGenesis(genesisData);
    const payload:object = {
      result: {
        bytes,
      },
    };
    const responseObj = {
      data: payload,
    };

    mockAxios.mockResponse(responseObj);
    const response:string = await result;

    expect(mockAxios.request).toHaveBeenCalledTimes(1);
    expect(response).toBe(bytes);
  });
>>>>>>> e3d4d2c1
});<|MERGE_RESOLUTION|>--- conflicted
+++ resolved
@@ -1,18 +1,13 @@
 import mockAxios from 'jest-mock-axios';
-<<<<<<< HEAD
 import { Avalanche, MinterSet } from "src";
 import AVMAPI, { PersistanceOptions } from "src/apis/avm/api";
-=======
-import { Avalanche } from 'src';
-import AVMAPI, { PersistanceOptions } from 'src/apis/avm/api';
->>>>>>> e3d4d2c1
 import { AVMKeyPair, AVMKeyChain } from 'src/apis/avm/keychain';
-import { Buffer } from 'buffer/';
-import BN from 'bn.js';
+import {Buffer} from "buffer/";
+import BN from "bn.js";
 import BinTools from 'src/utils/bintools';
 import { UTXOSet, UTXO } from 'src/apis/avm/utxos';
 import { TransferableInput, SecpInput } from 'src/apis/avm/inputs';
-import createHash from 'create-hash';
+import createHash from "create-hash";
 import { UnsignedTx, Tx } from 'src/apis/avm/tx';
 import { UnixNow, AVMConstants, InitialStates } from 'src/apis/avm/types';
 import { TransferableOutput, SecpOutput, NFTMintOutput, OutputOwners } from 'src/apis/avm/outputs';
@@ -24,811 +19,271 @@
  */
 const bintools = BinTools.getInstance();
 
-describe('AVMAPI', () => {
-  const networkid:number = 12345;
-  const blockchainid:string = '4R5p2RXDGLqaifZE4hHWH9owe34pfoBULn1DrQTWivjg8o4aH';
-  const ip:string = '127.0.0.1';
-  const port:number = 9650;
-  const protocol:string = 'https';
-
-  const username:string = 'AvaLabs';
-  const password:string = 'password';
-
-  const avalanche:Avalanche = new Avalanche(ip, port, protocol, networkid, undefined, true);
-  let api:AVMAPI;
-  let alias:string;
-
-  const addrA:string = 'X-B6D4v1VtPYLbiUvYXtW4Px8oE9imC2vGW';
-  const addrB:string = 'X-P5wdRuZeaDt28eHMP5S3w9ZdoBfo7wuzF';
-  const addrC:string = 'X-6Y3kysjF9jnHnYkdS9yGAuoHyae2eNmeV';
-
-  beforeAll(() => {
-    api = new AVMAPI(avalanche, '/ext/bc/avm', blockchainid);
-    alias = api.getBlockchainAlias();
-  });
-
-  afterEach(() => {
-    mockAxios.reset();
-  });
-
-  test('can Send 1', async () => {
-    const txId = 'asdfhvl234';
-
-    const result:Promise<string> = api.send(username, password, 'assetId', 10, addrA, [addrB]);
-    const payload:object = {
-      result: {
-        txID: txId,
-      },
-    };
-    const responseObj = {
-      data: payload,
-    };
-
-    mockAxios.mockResponse(responseObj);
-    const response:string = await result;
-
-    expect(mockAxios.request).toHaveBeenCalledTimes(1);
-    expect(response).toBe(txId);
-  });
-
-  test('can Send 2', async () => {
-    const txId = 'asdfhvl234';
-
-    const result:Promise<string> = api.send(username, password, bintools.b58ToBuffer('6h2s5de1VC65meajE1L2PjvZ1MXvHc3F6eqPCGKuDt4MxiweF'), new BN(10), addrA, [addrB]);
-    const payload:object = {
-      result: {
-        txID: txId,
-      },
-    };
-    const responseObj = {
-      data: payload,
-    };
-
-    mockAxios.mockResponse(responseObj);
-    const response:string = await result;
-
-    expect(mockAxios.request).toHaveBeenCalledTimes(1);
-    expect(response).toBe(txId);
-  });
-
-  test('listAddresses', async () => {
-    const addresses = [addrA, addrB];
-
-    const result:Promise<Array<string>> = api.listAddresses(username, password);
-    const payload:object = {
-      result: {
-        addresses,
-      },
-    };
-    const responseObj = {
-      data: payload,
-    };
-
-    mockAxios.mockResponse(responseObj);
-    const response:Array<string> = await result;
-
-    expect(mockAxios.request).toHaveBeenCalledTimes(1);
-    expect(response).toBe(addresses);
-  });
-
-  test('importKey', async () => {
-    const address = addrC;
-
-    const result:Promise<string> = api.importKey(username, password, 'key');
-    const payload:object = {
-      result: {
-        address,
-      },
-    };
-    const responseObj = {
-      data: payload,
-    };
-
-    mockAxios.mockResponse(responseObj);
-    const response:string = await result;
-
-    expect(mockAxios.request).toHaveBeenCalledTimes(1);
-    expect(response).toBe(address);
-  });
-
-  test('getBalance', async () => {
-    const balance = new BN('100', 10);
-
-    const result:Promise<BN> = api.getBalance(addrA, 'ATH');
-    const payload:object = {
-      result: {
-        balance,
-      },
-    };
-    const responseObj = {
-      data: payload,
-    };
-
-    mockAxios.mockResponse(responseObj);
-    const response:BN = await result;
-
-    expect(mockAxios.request).toHaveBeenCalledTimes(1);
-    expect(response).toBe(balance);
-  });
-
-  test('exportKey', async () => {
-    const key = 'sdfglvlj2h3v45';
-
-    const result:Promise<string> = api.exportKey(username, password, addrA);
-    const payload:object = {
-      result: {
-        privateKey: key,
-      },
-    };
-    const responseObj = {
-      data: payload,
-    };
-
-    mockAxios.mockResponse(responseObj);
-    const response:string = await result;
-
-    expect(mockAxios.request).toHaveBeenCalledTimes(1);
-    expect(response).toBe(key);
-  });
-
-  test('exportAVA', async () => {
-    const amount = new BN(100);
-    const to = 'abcdef';
-    const username = 'Robert';
-    const password = 'Paulson';
-    const txID = 'valid';
-    const result:Promise<string> = api.exportAVA(username, password, to, amount);
-    const payload:object = {
-      result: {
-        txID,
-      },
-    };
-    const responseObj = {
-      data: payload,
-    };
-
-    mockAxios.mockResponse(responseObj);
-    const response:string = await result;
-
-    expect(mockAxios.request).toHaveBeenCalledTimes(1);
-    expect(response).toBe(txID);
-  });
-
-  test('importAVA', async () => {
-    const to = 'abcdef';
-    const username = 'Robert';
-    const password = 'Paulson';
-    const txID = 'valid';
-    const result:Promise<string> = api.importAVA(username, password, to);
-    const payload:object = {
-      result: {
-        txID,
-      },
-    };
-    const responseObj = {
-      data: payload,
-    };
-
-    mockAxios.mockResponse(responseObj);
-    const response:string = await result;
-
-    expect(mockAxios.request).toHaveBeenCalledTimes(1);
-    expect(response).toBe(txID);
-  });
-
-  test('createAddress', async () => {
-    const alias = 'randomalias';
-
-    const result:Promise<string> = api.createAddress(username, password);
-    const payload:object = {
-      result: {
-        address: alias,
-      },
-    };
-    const responseObj = {
-      data: payload,
-    };
-
-    mockAxios.mockResponse(responseObj);
-    const response:string = await result;
-
-    expect(mockAxios.request).toHaveBeenCalledTimes(1);
-    expect(response).toBe(alias);
-  });
-
-  test('createFixedCapAsset', async () => {
-    const kp:AVMKeyPair = new AVMKeyPair(alias);
-    kp.importKey(Buffer.from('ef9bf2d4436491c153967c9709dd8e82795bdb9b5ad44ee22c2903005d1cf676', 'hex'));
-
-    const denomination:number = 0;
-    const assetid:string = '8a5d2d32e68bc50036e4d086044617fe4a0a0296b274999ba568ea92da46d533';
-    const initialHolders:Array<object> = [
-      {
-        address: '7sik3Pr6r1FeLrvK1oWwECBS8iJ5VPuSh',
-        amount: '10000',
-      },
-      {
-        address: '7sik3Pr6r1FeLrvK1oWwECBS8iJ5VPuSh',
-        amount: '50000',
-      },
-    ];
-
-    const result:Promise<string> = api.createFixedCapAsset(username, password, 'Some Coin', 'SCC', denomination, initialHolders);
-    const payload:object = {
-      result: {
-        assetID: assetid,
-      },
-    };
-    const responseObj = {
-      data: payload,
-    };
-
-    mockAxios.mockResponse(responseObj);
-    const response:string = await result;
-
-    expect(mockAxios.request).toHaveBeenCalledTimes(1);
-    expect(response).toBe(assetid);
-  });
-
-  test('createVariableCapAsset', async () => {
-    const kp:AVMKeyPair = new AVMKeyPair(alias);
-    kp.importKey(Buffer.from('ef9bf2d4436491c153967c9709dd8e82795bdb9b5ad44ee22c2903005d1cf676', 'hex'));
-
-    const denomination:number = 0;
-    const assetid:string = '8a5d2d32e68bc50036e4d086044617fe4a0a0296b274999ba568ea92da46d533';
-    const minterSets:Array<object> = [
-      {
-        minters: [
-          '4peJsFvhdn7XjhNF4HWAQy6YaJts27s9q',
-        ],
-        threshold: 1,
-      },
-      {
-        minters: [
-          'dcJ6z9duLfyQTgbjq2wBCowkvcPZHVDF',
-          '2fE6iibqfERz5wenXE6qyvinsxDvFhHZk',
-          '7ieAJbfrGQbpNZRAQEpZCC1Gs1z5gz4HU',
-        ],
-        threshold: 2,
-      },
-    ];
-
-    const result:Promise<string> = api.createVariableCapAsset(username, password, 'Some Coin', 'SCC', denomination, minterSets);
-    const payload:object = {
-      result: {
-        assetID: assetid,
-      },
-    };
-    const responseObj = {
-      data: payload,
-    };
-
-    mockAxios.mockResponse(responseObj);
-    const response:string = await result;
-
-    expect(mockAxios.request).toHaveBeenCalledTimes(1);
-    expect(response).toBe(assetid);
-  });
-
-  test('createMintTx 1', async () => {
-    const amount:number = 2;
-    const assetID:string = 'f966750f438867c3c9828ddcdbe660e21ccdbb36a9276958f011ba472f75d4e7';
-    const to:string = 'dcJ6z9duLfyQTgbjq2wBCowkvcPZHVDF';
-    const minters:Array<string> = [
-      'dcJ6z9duLfyQTgbjq2wBCowkvcPZHVDF',
-      '2fE6iibqfERz5wenXE6qyvinsxDvFhHZk',
-      '7ieAJbfrGQbpNZRAQEpZCC1Gs1z5gz4HU',
-    ];
-    const result:Promise<string> = api.createMintTx(amount, assetID, to, minters);
-    const payload:object = {
-      result: {
-        tx: 'sometx',
-      },
-    };
-    const responseObj = {
-      data: payload,
-    };
-
-    mockAxios.mockResponse(responseObj);
-    const response:string = await result;
-
-    expect(mockAxios.request).toHaveBeenCalledTimes(1);
-    expect(response).toBe('sometx');
-  });
-
-  test('createMintTx 2', async () => {
-    const amount:BN = new BN(1);
-    const assetID:Buffer = Buffer.from('f966750f438867c3c9828ddcdbe660e21ccdbb36a9276958f011ba472f75d4e7', 'hex');
-    const to:string = 'dcJ6z9duLfyQTgbjq2wBCowkvcPZHVDF';
-    const minters:Array<string> = [
-      'dcJ6z9duLfyQTgbjq2wBCowkvcPZHVDF',
-      '2fE6iibqfERz5wenXE6qyvinsxDvFhHZk',
-      '7ieAJbfrGQbpNZRAQEpZCC1Gs1z5gz4HU',
-    ];
-    const result:Promise<string> = api.createMintTx(amount, assetID, to, minters);
-    const payload:object = {
-      result: {
-        tx: 'sometx',
-      },
-    };
-    const responseObj = {
-      data: payload,
-    };
-
-    mockAxios.mockResponse(responseObj);
-    const response:string = await result;
-
-    expect(mockAxios.request).toHaveBeenCalledTimes(1);
-    expect(response).toBe('sometx');
-  });
-
-  test('signMintTx 1', async () => {
-    const username:string = 'Collin';
-    const password:string = 'Cusce';
-    const tx:string = 'f966750f438867c3c9828ddcdbe660e21ccdbb36a9276958f011ba472f75d4e7';
-    const minter:string = addrA;
-    const result:Promise<string> = api.signMintTx(username, password, tx, minter);
-    const payload:object = {
-      result: {
-        tx: 'sometx',
-      },
-    };
-    const responseObj = {
-      data: payload,
-    };
-
-    mockAxios.mockResponse(responseObj);
-    const response:string = await result;
-
-    expect(mockAxios.request).toHaveBeenCalledTimes(1);
-    expect(response).toBe('sometx');
-  });
-
-  test('signMintTx 2', async () => {
-    const username:string = 'Collin';
-    const password:string = 'Cusce';
-    const tx:Buffer = Buffer.from('f966750f438867c3c9828ddcdbe660e21ccdbb36a9276958f011ba472f75d4e7', 'hex');
-    const minter:string = addrA;
-    const result:Promise<string> = api.signMintTx(username, password, tx, minter);
-    const payload:object = {
-      result: {
-        tx: 'sometx',
-      },
-    };
-    const responseObj = {
-      data: payload,
-    };
-
-    mockAxios.mockResponse(responseObj);
-    const response:string = await result;
-
-    expect(mockAxios.request).toHaveBeenCalledTimes(1);
-    expect(response).toBe('sometx');
-  });
-
-  test('getTxStatus', async () => {
-    const txid:string = 'f966750f438867c3c9828ddcdbe660e21ccdbb36a9276958f011ba472f75d4e7';
-
-    const result:Promise<string> = api.getTxStatus(txid);
-    const payload:object = {
-      result: {
-        status: 'accepted',
-      },
-    };
-    const responseObj = {
-      data: payload,
-    };
-
-    mockAxios.mockResponse(responseObj);
-    const response:string = await result;
-
-    expect(mockAxios.request).toHaveBeenCalledTimes(1);
-    expect(response).toBe('accepted');
-  });
-
-  test('getAssetDescription as string', async () => {
-    const assetid:Buffer = Buffer.from('8a5d2d32e68bc50036e4d086044617fe4a0a0296b274999ba568ea92da46d533', 'hex');
-    const assetidstr:string = bintools.cb58Encode(assetid);
-
-    const result:Promise<object> = api.getAssetDescription(assetidstr);
-    const payload:object = {
-      result: {
-        name: 'Collin Coin',
-        symbol: 'CKC',
-        assetID: assetidstr,
-        denomination: '10',
-      },
-    };
-    const responseObj = {
-      data: payload,
-    };
-
-    mockAxios.mockResponse(responseObj);
-    const response:any = await result;
-
-    expect(mockAxios.request).toHaveBeenCalledTimes(1);
-    expect(response.name).toBe('Collin Coin');
-    expect(response.symbol).toBe('CKC');
-    expect(response.assetID.toString('hex')).toBe(assetid.toString('hex'));
-    expect(response.denomination).toBe(10);
-  });
-
-  test('getAssetDescription as Buffer', async () => {
-    const assetid:Buffer = Buffer.from('8a5d2d32e68bc50036e4d086044617fe4a0a0296b274999ba568ea92da46d533', 'hex');
-    const assetidstr:string = bintools.cb58Encode(Buffer.from('8a5d2d32e68bc50036e4d086044617fe4a0a0296b274999ba568ea92da46d533', 'hex'));
-
-    const result:Promise<object> = api.getAssetDescription(assetid);
-    const payload:object = {
-      result: {
-        name: 'Collin Coin',
-        symbol: 'CKC',
-        assetID: assetidstr,
-        denomination: '11',
-      },
-    };
-    const responseObj = {
-      data: payload,
-    };
-
-    mockAxios.mockResponse(responseObj);
-    const response:any = await result;
-
-    expect(mockAxios.request).toHaveBeenCalledTimes(1);
-    expect(response.name).toBe('Collin Coin');
-    expect(response.symbol).toBe('CKC');
-    expect(response.assetID.toString('hex')).toBe(assetid.toString('hex'));
-    expect(response.denomination).toBe(11);
-  });
-
-  test('getUTXOs', async () => {
-    // Payment
-    const OPUTXOstr1:string = bintools.cb58Encode(Buffer.from('38d1b9f1138672da6fb6c35125539276a9acc2a668d63bea6ba3c795e2edb0f5000000013e07e38e2f23121be8756412c18db7246a16d26ee9936f3cba28be149cfd3558000000070000000000004dd500000000000000000000000100000001a36fd0c2dbcab311731dde7ef1514bd26fcdc74d', 'hex'));
-    const OPUTXOstr2:string = bintools.cb58Encode(Buffer.from('c3e4823571587fe2bdfc502689f5a8238b9d0ea7f3277124d16af9de0d2d9911000000003e07e38e2f23121be8756412c18db7246a16d26ee9936f3cba28be149cfd355800000007000000000000001900000000000000000000000100000001e1b6b6a4bad94d2e3f20730379b9bcd6f176318e', 'hex'));
-    const OPUTXOstr3:string = bintools.cb58Encode(Buffer.from('f29dba61fda8d57a911e7f8810f935bde810d3f8d495404685bdb8d9d8545e86000000003e07e38e2f23121be8756412c18db7246a16d26ee9936f3cba28be149cfd355800000007000000000000001900000000000000000000000100000001e1b6b6a4bad94d2e3f20730379b9bcd6f176318e', 'hex'));
-
-    const set:UTXOSet = new UTXOSet();
-    set.add(OPUTXOstr1);
-    set.addArray([OPUTXOstr2, OPUTXOstr3]);
-
-    const persistOpts:PersistanceOptions = new PersistanceOptions('test', true, 'union');
-    expect(persistOpts.getMergeRule()).toBe('union');
-    let addresses:Array<string> = set.getAddresses().map((a) => api.addressFromBuffer(a));
-    let result:Promise<UTXOSet> = api.getUTXOs(addresses, persistOpts);
-    const payload:object = {
-      result: {
-        utxos: [OPUTXOstr1, OPUTXOstr2, OPUTXOstr3],
-      },
-    };
-    const responseObj = {
-      data: payload,
-    };
-
-    mockAxios.mockResponse(responseObj);
-    let response:UTXOSet = await result;
-
-    expect(mockAxios.request).toHaveBeenCalledTimes(1);
-    expect(JSON.stringify(response.getAllUTXOStrings().sort())).toBe(JSON.stringify(set.getAllUTXOStrings().sort()));
-
-    addresses = set.getAddresses().map((a) => api.addressFromBuffer(a));
-    result = api.getUTXOs(addresses, persistOpts);
-
-    mockAxios.mockResponse(responseObj);
-    response = await result;
-
-    expect(mockAxios.request).toHaveBeenCalledTimes(2);
-    expect(JSON.stringify(response.getAllUTXOStrings().sort())).toBe(JSON.stringify(set.getAllUTXOStrings().sort()));
-  });
-
-  describe('Transactions', () => {
-    let set:UTXOSet;
-    let keymgr2:AVMKeyChain;
-    let keymgr3:AVMKeyChain;
-    let addrs1:Array<string>;
-    let addrs2:Array<string>;
-    let addrs3:Array<string>;
-    let addressbuffs:Array<Buffer> = [];
-    let addresses:Array<string> = [];
-    let utxos:Array<UTXO>;
-    let inputs:Array<TransferableInput>;
-    let outputs:Array<TransferableOutput>;
-    let ops:Array<TransferableOperation>;
-    const amnt:number = 10000;
-    const assetID:Buffer = Buffer.from(createHash('sha256').update('mary had a little lamb').digest());
-    const NFTassetID:Buffer = Buffer.from(createHash('sha256').update("I can't stand it, I know you planned it, I'mma set straight this Watergate.'").digest());
-    let secpbase1:SecpOutput;
-    let secpbase2:SecpOutput;
-    let secpbase3:SecpOutput;
-    let initialState:InitialStates;
-    const nftutxoids:Array<string> = [];
-
-    beforeEach(() => {
-      set = new UTXOSet();
-      api.newKeyChain();
-      keymgr2 = new AVMKeyChain(alias);
-      keymgr3 = new AVMKeyChain(alias);
-      addrs1 = [];
-      addrs2 = [];
-      addrs3 = [];
-      utxos = [];
-      inputs = [];
-      outputs = [];
-      ops = [];
-      const pload:Buffer = Buffer.alloc(1024);
-      pload.write("All you Trekkies and TV addicts, Don't mean to diss don't mean to bring static.", 0, 1024, 'utf8');
-
-      for (let i:number = 0; i < 3; i++) {
-        addrs1.push(api.addressFromBuffer(api.keyChain().makeKey()));
-        addrs2.push(api.addressFromBuffer(keymgr2.makeKey()));
-        addrs3.push(api.addressFromBuffer(keymgr3.makeKey()));
-      }
-      const amount:BN = new BN(amnt);
-      addressbuffs = api.keyChain().getAddresses();
-      addresses = addressbuffs.map((a) => api.addressFromBuffer(a));
-      const fallAddresses:Array<string> = keymgr2.getAddresses().map((a) => api.addressFromBuffer(a));
-      const locktime:BN = new BN(54321);
-      const fallLocktime:BN = locktime.add(new BN(50));
-      const threshold:number = 3;
-      const fallThreshold:number = 1;
-
-      for (let i:number = 0; i < 5; i++) {
-        let txid:Buffer = Buffer.from(createHash('sha256').update(bintools.fromBNToBuffer(new BN(i), 32)).digest());
-        let txidx:Buffer = Buffer.alloc(4);
-        txidx.writeUInt32BE(i, 0);
-        const out:SecpOutput = new SecpOutput(amount, locktime, threshold, addressbuffs);
-        const xferout:TransferableOutput = new TransferableOutput(assetID, out);
-        outputs.push(xferout);
-
-        const u:UTXO = new UTXO();
-        u.fromBuffer(Buffer.concat([txid, txidx, xferout.toBuffer()]));
-        utxos.push(u);
-
-        txid = u.getTxID();
-        txidx = u.getOutputIdx();
-        const asset = u.getAssetID();
-
-        const input:SecpInput = new SecpInput(amount);
-        const xferinput:TransferableInput = new TransferableInput(txid, txidx, asset, input);
-        inputs.push(xferinput);
-
-        const nout:NFTTransferOutput = new NFTTransferOutput(1000 + i, pload, locktime, threshold, addressbuffs);
-        const op:NFTTransferOperation = new NFTTransferOperation(nout);
-        const nfttxid:Buffer = Buffer.from(createHash('sha256').update(bintools.fromBNToBuffer(new BN(1000 + i), 32)).digest());
-        const nftutxo:UTXO = new UTXO(nfttxid, 1000 + i, NFTassetID, nout);
-        nftutxoids.push(nftutxo.getUTXOID());
-        const xferop:TransferableOperation = new TransferableOperation(NFTassetID, [nftutxo.getUTXOID()], op);
-        ops.push(xferop);
-        utxos.push(nftutxo);
-      }
-      set.addArray(utxos);
-
-      secpbase1 = new SecpOutput(new BN(777), UnixNow(), 1, addrs3.map((a) => api.parseAddress(a)));
-      secpbase2 = new SecpOutput(new BN(888), UnixNow(), 1, addrs2.map((a) => api.parseAddress(a)));
-      secpbase3 = new SecpOutput(new BN(999), UnixNow(), 1, addrs2.map((a) => api.parseAddress(a)));
-      initialState = new InitialStates();
-      initialState.addOutput(secpbase1, AVMConstants.SECPFXID);
-      initialState.addOutput(secpbase2, AVMConstants.SECPFXID);
-      initialState.addOutput(secpbase3, AVMConstants.SECPFXID);
-    });
-
-    test('buildBaseTx1', async () => {
-      const txu1:UnsignedTx = await api.buildBaseTx(set, new BN(amnt), addrs3, addrs1, addrs1, bintools.cb58Encode(assetID));
-      const txu2:UnsignedTx = set.buildBaseTx(
-        networkid, bintools.cb58Decode(blockchainid), new BN(amnt),
-        addrs3.map((a) => api.parseAddress(a)),
-        addrs1.map((a) => api.parseAddress(a)),
-        addrs1.map((a) => api.parseAddress(a)),
-        assetID, UnixNow(), new BN(0), 1,
-      );
-
-      expect(txu2.toBuffer().toString('hex')).toBe(txu1.toBuffer().toString('hex'));
-      expect(txu2.toString()).toBe(txu1.toString());
-    });
-
-    test('buildBaseTx2', async () => {
-      const txu1:UnsignedTx = await api.buildBaseTx(set, new BN(amnt).sub(new BN(100)), addrs3, addrs1, addrs2, bintools.cb58Encode(assetID));
-      const txu2:UnsignedTx = set.buildBaseTx(
-        networkid, bintools.cb58Decode(blockchainid), new BN(amnt).sub(new BN(100)),
-        addrs3.map((a) => api.parseAddress(a)),
-        addrs1.map((a) => api.parseAddress(a)),
-        addrs2.map((a) => api.parseAddress(a)),
-        assetID, UnixNow(), new BN(0), 1,
-      );
-
-      expect(txu2.toBuffer().toString('hex')).toBe(txu1.toBuffer().toString('hex'));
-      expect(txu2.toString()).toBe(txu1.toString());
-
-      const outies = txu1.getTransaction().getOuts().sort(TransferableOutput.comparator()) as Array<TransferableOutput>;
-
-      expect(outies.length).toBe(2);
-      const outaddr0 = outies[0].getOutput().getAddresses().map((a) => api.addressFromBuffer(a));
-      const outaddr1 = outies[1].getOutput().getAddresses().map((a) => api.addressFromBuffer(a));
-
-      const testaddr2 = JSON.stringify(addrs2.sort());
-      const testaddr3 = JSON.stringify(addrs3.sort());
-
-      const testout0 = JSON.stringify(outaddr0.sort());
-      const testout1 = JSON.stringify(outaddr1.sort());
-      expect(
-        (testaddr2 == testout0 && testaddr3 == testout1)
-                || (testaddr3 == testout0 && testaddr2 == testout1),
-      ).toBe(true);
-    });
-
-    test('signTx', async () => {
-      const txu1:UnsignedTx = await api.buildBaseTx(set, new BN(amnt), addrs3, addrs1, addrs1, bintools.cb58Encode(assetID));
-      const txu2:UnsignedTx = set.buildBaseTx(
-        networkid, bintools.cb58Decode(blockchainid), new BN(amnt),
-        addrs3.map((a) => api.parseAddress(a)),
-        addrs1.map((a) => api.parseAddress(a)),
-        addrs1.map((a) => api.parseAddress(a)),
-        assetID, UnixNow(), new BN(0), 1,
-      );
-
-      const tx1:Tx = api.signTx(txu1);
-      const tx2:Tx = api.signTx(txu2);
-
-      expect(tx2.toBuffer().toString('hex')).toBe(tx1.toBuffer().toString('hex'));
-      expect(tx2.toString()).toBe(tx1.toString());
-    });
-
-    test('issueTx Serialized', async () => {
-      const txu:UnsignedTx = await api.buildBaseTx(set, new BN(amnt), addrs3, addrs1, addrs1, bintools.cb58Encode(assetID));
-      const tx = api.signTx(txu);
-
-      const txid:string = 'f966750f438867c3c9828ddcdbe660e21ccdbb36a9276958f011ba472f75d4e7';
-
-      const result:Promise<string> = api.issueTx(tx.toString());
-      const payload:object = {
-        result: {
-          txID: txid,
-        },
-      };
-      const responseObj = {
-        data: payload,
-      };
-
-      mockAxios.mockResponse(responseObj);
-      const response:string = await result;
-
-      expect(mockAxios.request).toHaveBeenCalledTimes(1);
-      expect(response).toBe(txid);
-    });
-
-    test('issueTx Buffer', async () => {
-      const txu:UnsignedTx = await api.buildBaseTx(set, new BN(amnt), addrs3, addrs1, addrs1, bintools.cb58Encode(assetID));
-      const tx = api.signTx(txu);
-
-      const txid:string = 'f966750f438867c3c9828ddcdbe660e21ccdbb36a9276958f011ba472f75d4e7';
-      const result:Promise<string> = api.issueTx(tx.toBuffer());
-      const payload:object = {
-        result: {
-          txID: txid,
-        },
-      };
-      const responseObj = {
-        data: payload,
-      };
-
-      mockAxios.mockResponse(responseObj);
-      const response:string = await result;
-
-      expect(mockAxios.request).toHaveBeenCalledTimes(1);
-      expect(response).toBe(txid);
-    });
-
-    test('issueTx Class Tx', async () => {
-      const txu:UnsignedTx = await api.buildBaseTx(set, new BN(amnt), addrs3, addrs1, addrs1, bintools.cb58Encode(assetID));
-      const tx = api.signTx(txu);
-
-      const txid:string = 'f966750f438867c3c9828ddcdbe660e21ccdbb36a9276958f011ba472f75d4e7';
-
-      const result:Promise<string> = api.issueTx(tx);
-      const payload:object = {
-        result: {
-          txID: txid,
-        },
-      };
-      const responseObj = {
-        data: payload,
-      };
-
-      mockAxios.mockResponse(responseObj);
-      const response:string = await result;
-
-      expect(mockAxios.request).toHaveBeenCalledTimes(1);
-      expect(response).toBe(txid);
-    });
-
-    test('buildCreateAssetTx', async () => {
-      const fee:number = 10;
-      const name:string = 'Mortycoin is the dumb as a sack of hammers.';
-      const symbol:string = 'morT';
-      const denomination:number = 8;
-
-      const result:Promise<UnsignedTx> = api.buildCreateAssetTx(set, new BN(fee), addrs1, initialState, name, symbol, denomination);
-      const payload:object = {
-        result: {
-          name,
-          symbol,
-          assetID: bintools.cb58Encode(assetID),
-          denomination: `${denomination}`,
-        },
-      };
-      const responseObj = {
-        data: payload,
-      };
-
-      mockAxios.mockResponse(responseObj);
-      const txu1:UnsignedTx = await result;
-
-      expect(mockAxios.request).toHaveBeenCalledTimes(1);
-
-      const txu2:UnsignedTx = set.buildCreateAssetTx(avalanche.getNetworkID(), bintools.cb58Decode(api.getBlockchainID()), assetID, new BN(fee), addrs1.map((a) => api.parseAddress(a)), initialState, name, symbol, denomination);
-
-      expect(txu2.toBuffer().toString('hex')).toBe(txu1.toBuffer().toString('hex'));
-      expect(txu2.toString()).toBe(txu1.toString());
-    });
-
-    test('buildNFTTransferTx', async () => {
-      const pload:Buffer = Buffer.alloc(1024);
-      pload.write("All you Trekkies and TV addicts, Don't mean to diss don't mean to bring static.", 0, 1024, 'utf8');
-      const addrbuff1 = addrs1.map((a) => api.parseAddress(a));
-      const addrbuff3 = addrs3.map((a) => api.parseAddress(a));
-      const fee:BN = new BN(90);
-      const txu1:UnsignedTx = await api.buildNFTTransferTx(
-        set, nftutxoids[1], addrs3, addrs3, fee, addrs1,
-        UnixNow(), new BN(0), 1,
-      );
-
-      const txu2:UnsignedTx = set.buildNFTTransferTx(
-        networkid, bintools.cb58Decode(blockchainid), assetID,
-        fee, addrbuff1, addrbuff3, addrbuff3,
-        [nftutxoids[1]], UnixNow(), new BN(0), 1,
-      );
-
-      expect(txu2.toBuffer().toString('hex')).toBe(txu1.toBuffer().toString('hex'));
-      expect(txu2.toString()).toBe(txu1.toString());
-    });
-  });
-
-  test('buildGenesis', async () => {
-    const genesisData:object = {
-      genesisData: {
-        assetAlias1: {
-          name: 'human readable name',
-          symbol: 'AVAL',
-          initialState: {
-            fixedCap: [
-              {
-                amount: 1000,
-                address: 'A',
-              },
-              {
-                amount: 5000,
-                address: 'B',
-              },
-            ],
-          },
-        },
-        assetAliasCanBeAnythingUnique: {
-          name: 'human readable name',
-          symbol: 'AVAL',
-          initialState: {
-            variableCap: [
-              {
-                minters: [
-                  'A',
-                  'B',
+describe("AVMAPI", () => {
+    const networkid:number = 12345;
+    const blockchainid:string = "4R5p2RXDGLqaifZE4hHWH9owe34pfoBULn1DrQTWivjg8o4aH";
+    const ip:string = '127.0.0.1';
+    const port:number = 9650;
+    const protocol:string = "https";
+
+    let username:string = 'AvaLabs';
+    let password:string = 'password';
+
+    let avalanche:Avalanche = new Avalanche(ip,port,protocol, networkid, undefined, true);
+    let api:AVMAPI;
+    let alias:string;
+
+    const addrA:string = "X-B6D4v1VtPYLbiUvYXtW4Px8oE9imC2vGW";
+    const addrB:string = "X-P5wdRuZeaDt28eHMP5S3w9ZdoBfo7wuzF";
+    const addrC:string = "X-6Y3kysjF9jnHnYkdS9yGAuoHyae2eNmeV";
+
+    beforeAll(() => {
+        api = new AVMAPI(avalanche, "/ext/bc/avm", blockchainid);
+        alias = api.getBlockchainAlias();
+    });
+
+    afterEach(() => {
+        mockAxios.reset();
+    });
+
+    test('can Send 1', async ()=>{
+        let txId = 'asdfhvl234';
+
+        let result:Promise<string> = api.send(username, password, 'assetId', 10, addrA, [addrB]);
+        let payload:object = {
+            "result": {
+                'txID': txId
+            }
+        };
+        let responseObj = {
+            data: payload
+        };
+
+        mockAxios.mockResponse(responseObj);
+        let response:string = await result;
+
+        expect(mockAxios.request).toHaveBeenCalledTimes(1);
+        expect(response).toBe(txId);
+    });
+
+    test('can Send 2', async ()=>{
+        let txId = 'asdfhvl234';
+
+        let result:Promise<string> = api.send(username, password, bintools.b58ToBuffer("6h2s5de1VC65meajE1L2PjvZ1MXvHc3F6eqPCGKuDt4MxiweF"), new BN(10), addrA, [addrB]);
+        let payload:object = {
+            "result": {
+                'txID': txId
+            }
+        };
+        let responseObj = {
+            data: payload
+        };
+
+        mockAxios.mockResponse(responseObj);
+        let response:string = await result;
+
+        expect(mockAxios.request).toHaveBeenCalledTimes(1);
+        expect(response).toBe(txId);
+    });
+
+    test('listAddresses', async ()=>{
+        let addresses = [addrA,addrB];
+
+        let result:Promise<Array<string>> = api.listAddresses(username, password);
+        let payload:object = {
+            "result": {
+                'addresses': addresses
+            }
+        };
+        let responseObj = {
+            data: payload
+        };
+
+        mockAxios.mockResponse(responseObj);
+        let response:Array<string> = await result;
+
+        expect(mockAxios.request).toHaveBeenCalledTimes(1);
+        expect(response).toBe(addresses);
+    });
+
+    test('importKey', async ()=>{
+        let address = addrC;
+
+        let result:Promise<string> = api.importKey(username, password, 'key');
+        let payload:object = {
+            "result": {
+                'address': address
+            }
+        };
+        let responseObj = {
+            data: payload
+        };
+
+        mockAxios.mockResponse(responseObj);
+        let response:string = await result;
+
+        expect(mockAxios.request).toHaveBeenCalledTimes(1);
+        expect(response).toBe(address);
+    });
+
+    test('getBalance', async ()=>{
+        let balance = new BN("100", 10);
+
+        let result:Promise<BN> = api.getBalance(addrA, 'ATH');
+        let payload:object = {
+            "result": {
+                "balance": balance
+            }
+        };
+        let responseObj = {
+            data: payload
+        };
+
+        mockAxios.mockResponse(responseObj);
+        let response:BN = await result;
+
+        expect(mockAxios.request).toHaveBeenCalledTimes(1);
+        expect(response).toBe(balance);
+    });
+
+    test('exportKey', async ()=>{
+        let key = 'sdfglvlj2h3v45';
+
+        let result:Promise<string> = api.exportKey(username, password, addrA);
+        let payload:object = {
+            "result": {
+                "privateKey": key
+            }
+        };
+        let responseObj = {
+            data: payload
+        };
+
+        mockAxios.mockResponse(responseObj);
+        let response:string = await result;
+
+        expect(mockAxios.request).toHaveBeenCalledTimes(1);
+        expect(response).toBe(key);
+    });
+
+    test("exportAVA", async ()=>{
+        let amount = new BN(100);
+        let to = "abcdef";
+        let username = "Robert";
+        let password = "Paulson";
+        let txID = "valid";
+        let result:Promise<string> = api.exportAVA(username, password, to, amount);
+        let payload:object = {
+            "result": {
+                "txID": txID
+            }
+        };
+        let responseObj = {
+            data: payload
+        };
+
+        mockAxios.mockResponse(responseObj);
+        let response:string = await result;
+
+        expect(mockAxios.request).toHaveBeenCalledTimes(1);
+        expect(response).toBe(txID);
+    });
+
+    test("importAVA", async ()=>{
+        let to = "abcdef";
+        let username = "Robert";
+        let password = "Paulson";
+        let txID = "valid";
+        let result:Promise<string> = api.importAVA(username, password, to);
+        let payload:object = {
+            "result": {
+                "txID": txID
+            }
+        };
+        let responseObj = {
+            data: payload
+        };
+
+        mockAxios.mockResponse(responseObj);
+        let response:string = await result;
+
+        expect(mockAxios.request).toHaveBeenCalledTimes(1);
+        expect(response).toBe(txID);
+    });
+
+    test('createAddress', async ()=>{
+        let alias = 'randomalias';
+
+        let result:Promise<string> = api.createAddress(username, password);
+        let payload:object = {
+            "result": {
+                "address": alias
+            }
+        };
+        let responseObj = {
+            data: payload
+        };
+
+        mockAxios.mockResponse(responseObj);
+        let response:string = await result;
+
+        expect(mockAxios.request).toHaveBeenCalledTimes(1);
+        expect(response).toBe(alias);
+    });
+
+    test('createFixedCapAsset', async ()=>{
+        let kp:AVMKeyPair = new AVMKeyPair(alias);
+        kp.importKey(Buffer.from("ef9bf2d4436491c153967c9709dd8e82795bdb9b5ad44ee22c2903005d1cf676", "hex"));
+        
+        let denomination:number = 0
+        let assetid:string = "8a5d2d32e68bc50036e4d086044617fe4a0a0296b274999ba568ea92da46d533";
+        let initialHolders:Array<object> = [
+            {
+                "address": "7sik3Pr6r1FeLrvK1oWwECBS8iJ5VPuSh",
+                "amount": "10000"
+            },
+            {
+                "address": "7sik3Pr6r1FeLrvK1oWwECBS8iJ5VPuSh",
+                "amount": "50000"
+            }
+        ]
+
+        let result:Promise<string> = api.createFixedCapAsset(username, password, "Some Coin", "SCC", denomination, initialHolders);
+        let payload:object = {
+            "result": {
+                'assetID': assetid
+            }
+        };
+        let responseObj = {
+            data: payload
+        };
+
+        mockAxios.mockResponse(responseObj);
+        let response:string = await result;
+
+        expect(mockAxios.request).toHaveBeenCalledTimes(1);
+        expect(response).toBe(assetid);
+    });
+
+    test('createVariableCapAsset', async ()=>{
+        let kp:AVMKeyPair = new AVMKeyPair(alias);
+        kp.importKey(Buffer.from("ef9bf2d4436491c153967c9709dd8e82795bdb9b5ad44ee22c2903005d1cf676", "hex"));
+
+        let denomination:number = 0;
+        let assetid:string = "8a5d2d32e68bc50036e4d086044617fe4a0a0296b274999ba568ea92da46d533";
+        let minterSets:Array<object> = [
+            {
+                "minters":[
+                    "4peJsFvhdn7XjhNF4HWAQy6YaJts27s9q"
                 ],
-                threshold: 1,
-              },
-              {
-                minters: [
-                  'A',
-                  'B',
-                  'C',
+                "threshold": 1
+            },
+            {
+                "minters": [
+                    "dcJ6z9duLfyQTgbjq2wBCowkvcPZHVDF",
+                    "2fE6iibqfERz5wenXE6qyvinsxDvFhHZk",
+                    "7ieAJbfrGQbpNZRAQEpZCC1Gs1z5gz4HU"
                 ],
-<<<<<<< HEAD
                 "threshold": 2
             }
         ]
@@ -969,7 +424,7 @@
 
     test('getAssetDescription as string', async ()=>{
         let assetid:Buffer = Buffer.from("8a5d2d32e68bc50036e4d086044617fe4a0a0296b274999ba568ea92da46d533", 'hex');
-        let assetidstr:string = bintools.avaSerialize(assetid);
+        let assetidstr:string = bintools.cb58Encode(assetid);
 
         let result:Promise<object> = api.getAssetDescription(assetidstr);
         let payload:object = {
@@ -996,7 +451,7 @@
 
     test('getAssetDescription as Buffer', async ()=>{
         let assetid:Buffer = Buffer.from("8a5d2d32e68bc50036e4d086044617fe4a0a0296b274999ba568ea92da46d533", 'hex');
-        let assetidstr:string = bintools.avaSerialize(Buffer.from('8a5d2d32e68bc50036e4d086044617fe4a0a0296b274999ba568ea92da46d533', 'hex'));
+        let assetidstr:string = bintools.cb58Encode(Buffer.from('8a5d2d32e68bc50036e4d086044617fe4a0a0296b274999ba568ea92da46d533', 'hex'));
 
         let result:Promise<object> = api.getAssetDescription(assetid);
         let payload:object = {
@@ -1023,9 +478,9 @@
 
     test('getUTXOs', async ()=>{
         //Payment
-        let OPUTXOstr1:string = bintools.avaSerialize(Buffer.from("38d1b9f1138672da6fb6c35125539276a9acc2a668d63bea6ba3c795e2edb0f5000000013e07e38e2f23121be8756412c18db7246a16d26ee9936f3cba28be149cfd3558000000070000000000004dd500000000000000000000000100000001a36fd0c2dbcab311731dde7ef1514bd26fcdc74d", "hex"));
-        let OPUTXOstr2:string = bintools.avaSerialize(Buffer.from("c3e4823571587fe2bdfc502689f5a8238b9d0ea7f3277124d16af9de0d2d9911000000003e07e38e2f23121be8756412c18db7246a16d26ee9936f3cba28be149cfd355800000007000000000000001900000000000000000000000100000001e1b6b6a4bad94d2e3f20730379b9bcd6f176318e", "hex"));
-        let OPUTXOstr3:string = bintools.avaSerialize(Buffer.from("f29dba61fda8d57a911e7f8810f935bde810d3f8d495404685bdb8d9d8545e86000000003e07e38e2f23121be8756412c18db7246a16d26ee9936f3cba28be149cfd355800000007000000000000001900000000000000000000000100000001e1b6b6a4bad94d2e3f20730379b9bcd6f176318e", "hex"));
+        let OPUTXOstr1:string = bintools.cb58Encode(Buffer.from("38d1b9f1138672da6fb6c35125539276a9acc2a668d63bea6ba3c795e2edb0f5000000013e07e38e2f23121be8756412c18db7246a16d26ee9936f3cba28be149cfd3558000000070000000000004dd500000000000000000000000100000001a36fd0c2dbcab311731dde7ef1514bd26fcdc74d", "hex"));
+        let OPUTXOstr2:string = bintools.cb58Encode(Buffer.from("c3e4823571587fe2bdfc502689f5a8238b9d0ea7f3277124d16af9de0d2d9911000000003e07e38e2f23121be8756412c18db7246a16d26ee9936f3cba28be149cfd355800000007000000000000001900000000000000000000000100000001e1b6b6a4bad94d2e3f20730379b9bcd6f176318e", "hex"));
+        let OPUTXOstr3:string = bintools.cb58Encode(Buffer.from("f29dba61fda8d57a911e7f8810f935bde810d3f8d495404685bdb8d9d8545e86000000003e07e38e2f23121be8756412c18db7246a16d26ee9936f3cba28be149cfd355800000007000000000000001900000000000000000000000100000001e1b6b6a4bad94d2e3f20730379b9bcd6f176318e", "hex"));
 
         let set:UTXOSet = new UTXOSet();
         set.add(OPUTXOstr1);
@@ -1169,9 +624,9 @@
 
         test('buildBaseTx1', async () => {
     
-            let txu1:UnsignedTx = await api.buildBaseTx(set, new BN(amnt), addrs3, addrs1, addrs1, bintools.avaSerialize(assetID));
+            let txu1:UnsignedTx = await api.buildBaseTx(set, new BN(amnt), addrs3, addrs1, addrs1, bintools.cb58Encode(assetID));
             let txu2:UnsignedTx = set.buildBaseTx(
-                networkid, bintools.avaDeserialize(blockchainid), new BN(amnt), 
+                networkid, bintools.cb58Decode(blockchainid), new BN(amnt), 
                 addrs3.map(a => api.parseAddress(a)), 
                 addrs1.map(a => api.parseAddress(a)), 
                 addrs1.map(a => api.parseAddress(a)), 
@@ -1184,9 +639,9 @@
         });
 
         test('buildBaseTx2', async () => {
-            let txu1:UnsignedTx = await api.buildBaseTx(set, new BN(amnt).sub(new BN(100)), addrs3, addrs1, addrs2, bintools.avaSerialize(assetID));
+            let txu1:UnsignedTx = await api.buildBaseTx(set, new BN(amnt).sub(new BN(100)), addrs3, addrs1, addrs2, bintools.cb58Encode(assetID));
             let txu2:UnsignedTx = set.buildBaseTx(
-                networkid, bintools.avaDeserialize(blockchainid), new BN(amnt).sub(new BN(100)), 
+                networkid, bintools.cb58Decode(blockchainid), new BN(amnt).sub(new BN(100)), 
                 addrs3.map(a => api.parseAddress(a)), 
                 addrs1.map(a => api.parseAddress(a)), 
                 addrs2.map(a => api.parseAddress(a)), 
@@ -1214,9 +669,9 @@
         });
 
         test('signTx', async () => {
-            let txu1:UnsignedTx = await api.buildBaseTx(set, new BN(amnt), addrs3, addrs1, addrs1, bintools.avaSerialize(assetID));
+            let txu1:UnsignedTx = await api.buildBaseTx(set, new BN(amnt), addrs3, addrs1, addrs1, bintools.cb58Encode(assetID));
             let txu2:UnsignedTx = set.buildBaseTx(
-                networkid, bintools.avaDeserialize(blockchainid), new BN(amnt), 
+                networkid, bintools.cb58Decode(blockchainid), new BN(amnt), 
                 addrs3.map(a => api.parseAddress(a)), 
                 addrs1.map(a => api.parseAddress(a)), 
                 addrs1.map(a => api.parseAddress(a)), 
@@ -1232,7 +687,7 @@
         });
 
         test('issueTx Serialized', async ()=>{
-            let txu:UnsignedTx = await api.buildBaseTx(set, new BN(amnt), addrs3, addrs1, addrs1, bintools.avaSerialize(assetID));
+            let txu:UnsignedTx = await api.buildBaseTx(set, new BN(amnt), addrs3, addrs1, addrs1, bintools.cb58Encode(assetID));
             let tx = api.signTx(txu);
 
             let txid:string = "f966750f438867c3c9828ddcdbe660e21ccdbb36a9276958f011ba472f75d4e7";
@@ -1255,7 +710,7 @@
         });
 
         test('issueTx Buffer', async ()=>{
-            let txu:UnsignedTx = await api.buildBaseTx(set, new BN(amnt), addrs3, addrs1, addrs1, bintools.avaSerialize(assetID));
+            let txu:UnsignedTx = await api.buildBaseTx(set, new BN(amnt), addrs3, addrs1, addrs1, bintools.cb58Encode(assetID));
             let tx = api.signTx(txu);
 
             let txid:string = "f966750f438867c3c9828ddcdbe660e21ccdbb36a9276958f011ba472f75d4e7";
@@ -1277,7 +732,7 @@
         });
 
         test('issueTx Class Tx', async ()=>{
-            let txu:UnsignedTx = await api.buildBaseTx(set, new BN(amnt), addrs3, addrs1, addrs1, bintools.avaSerialize(assetID));
+            let txu:UnsignedTx = await api.buildBaseTx(set, new BN(amnt), addrs3, addrs1, addrs1, bintools.cb58Encode(assetID));
             let tx = api.signTx(txu);
 
             let txid:string = "f966750f438867c3c9828ddcdbe660e21ccdbb36a9276958f011ba472f75d4e7";
@@ -1310,7 +765,7 @@
                 "result": {
                     'name': name, 
                     'symbol': symbol, 
-                    'assetID': bintools.avaSerialize(assetID), 
+                    'assetID': bintools.cb58Encode(assetID), 
                     'denomination': "" + denomination
                 }
             };
@@ -1323,7 +778,7 @@
     
             expect(mockAxios.request).toHaveBeenCalledTimes(1);
             
-            let txu2:UnsignedTx = set.buildCreateAssetTx(avalanche.getNetworkID(), bintools.avaDeserialize(api.getBlockchainID()), assetID, new BN(fee), addrs1.map(a => api.parseAddress(a)), initialState, name, symbol, denomination);
+            let txu2:UnsignedTx = set.buildCreateAssetTx(avalanche.getNetworkID(), bintools.cb58Decode(api.getBlockchainID()), assetID, new BN(fee), addrs1.map(a => api.parseAddress(a)), initialState, name, symbol, denomination);
             
             expect(txu1.fromBuffer(txu2.toBuffer())).toBe(txu2.fromBuffer(txu1.toBuffer()));
             expect(txu2.toBuffer().toString("hex")).toBe(txu1.toBuffer().toString("hex"));
@@ -1344,7 +799,7 @@
             );
             
             let txu2:UnsignedTx = set.buildCreateNFTAssetTx(
-                avalanche.getNetworkID(), bintools.avaDeserialize(api.getBlockchainID()), 
+                avalanche.getNetworkID(), bintools.cb58Decode(api.getBlockchainID()), 
                 assetID, new BN(fee), addrs1.map(a => api.parseAddress(a)), minterSets, 
                 name, symbol, locktime
             );
@@ -1370,7 +825,7 @@
             );
     
             let txu2:UnsignedTx = set.buildCreateNFTMintTx(
-                avalanche.getNetworkID(), bintools.avaDeserialize(api.getBlockchainID()), 
+                avalanche.getNetworkID(), bintools.cb58Decode(api.getBlockchainID()), 
                 assetID, new BN(fee), addrbuff1, addrbuff3, addrbuff3, nftutxoids, UnixNow(), 
                 groupID, locktime, threshold, payload
             );
@@ -1391,7 +846,7 @@
             );
            
             let txu2:UnsignedTx = set.buildNFTTransferTx(
-                networkid, bintools.avaDeserialize(blockchainid), assetID,
+                networkid, bintools.cb58Decode(blockchainid), assetID,
                 fee, addrbuff1, addrbuff3, addrbuff3, 
                 [nftutxoids[1]], UnixNow(), new BN(0), 1
             )
@@ -1466,31 +921,4 @@
     });
     
 
-=======
-                threshold: 2,
-              },
-            ],
-          },
-        },
-      },
-    };
-    const bytes:string = '111TNWzUtHKoSvxohjyfEwE2X228ZDGBngZ4mdMUVMnVnjtnawW1b1zbAhzyAM1v6d7ECNj6DXsT7qDmhSEf3DWgXRj7ECwBX36ZXFc9tWVB2qHURoUfdDvFsBeSRqatCmj76eZQMGZDgBFRNijRhPNKUap7bCeKpHDtuCZc4YpPkd4mR84dLL2AL1b4K46eirWKMaFVjA5btYS4DnyUx5cLpAq3d35kEdNdU5zH3rTU18S4TxYV8voMPcLCTZ3h4zRsM5jW1cUzjWVvKg7uYS2oR9qXRFcgy1gwNTFZGstySuvSF7MZeZF4zSdNgC4rbY9H94RVhqe8rW7MXqMSZB6vBTB2BpgF6tNFehmYxEXwjaKRrimX91utvZe9YjgGbDr8XHsXCnXXg4ZDCjapCy4HmmRUtUoAduGNBdGVMiwE9WvVbpMFFcNfgDXGz9NiatgSnkxQALTHvGXXm8bn4CoLFzKnAtq3KwiWqHmV3GjFYeUm3m8Zee9VDfZAvDsha51acxfto1htstxYu66DWpT36YT18WSbxibZcKXa7gZrrsCwyzid8CCWw79DbaLCUiq9u47VqofG1kgxwuuyHb8NVnTgRTkQASSbj232fyG7YeX4mAvZY7a7K7yfSyzJaXdUdR7aLeCdLP6mbFDqUMrN6YEkU2X8d4Ck3T';
-
-    const result:Promise<string> = api.buildGenesis(genesisData);
-    const payload:object = {
-      result: {
-        bytes,
-      },
-    };
-    const responseObj = {
-      data: payload,
-    };
-
-    mockAxios.mockResponse(responseObj);
-    const response:string = await result;
-
-    expect(mockAxios.request).toHaveBeenCalledTimes(1);
-    expect(response).toBe(bytes);
-  });
->>>>>>> e3d4d2c1
 });
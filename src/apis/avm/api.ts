--- conflicted
+++ resolved
@@ -742,14 +742,8 @@
       asOf:BN = UnixNow(), 
     ):Promise<UnsignedTx> => {
       const owners:Array<Buffer> = this._cleanAddressArray(ownerAddresses, 'buildImportTx').map((a) => bintools.stringToAddress(a));
-<<<<<<< HEAD
-     
-      const atomicUTXOs:UTXOSet = await this.getAtomicUTXOs(owners);
-=======
-      const feeAddrs:Array<Buffer> = this._cleanAddressArray(feeAddresses, 'buildImportTx').map((a) => bintools.stringToAddress(a));
-
+      
       const atomicUTXOs:UTXOSet = await this.getUTXOs(owners);
->>>>>>> 109f1269
       const avaxAssetID:Buffer = await this.getAVAXAssetID();
       const avaxAssetIDStr:string = avaxAssetID.toString("hex");
 

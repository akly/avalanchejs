/**
 * @packageDocumentation
 * @module AVMAPI-Operations
 */
import { Buffer } from 'buffer/';
import BinTools from '../../utils/bintools';
import { UTXOID, AVMConstants, SigIdx } from './types';
<<<<<<< HEAD
import { NFTTransferOutput, OutputOwners } from './outputs';
import BN from "bn.js";
=======
import { NFTTransferOutput } from './outputs';
>>>>>>> e3d4d2c1

const bintools = BinTools.getInstance();

/**
 * Takes a buffer representing the output and returns the proper [[Operation]] instance.
 *
 * @param opid A number representing the operation ID parsed prior to the bytes passed in
 *
 * @returns An instance of an [[Operation]]-extended class.
 */
export const SelectOperationClass = (opid:number, ...args:Array<any>):Operation => {
<<<<<<< HEAD
    if(opid == AVMConstants.NFTMINTOPID){
        let nftop:NFTMintOperation = new NFTMintOperation(...args);
        return nftop;
    } else if(opid == AVMConstants.NFTXFEROP){
        let nftop:NFTTransferOperation = new NFTTransferOperation(...args);
        return nftop;
    }
    /* istanbul ignore next */
    throw new Error("Error - SelectOperationClass: unknown opid " + opid);
}
=======
  if (opid === AVMConstants.NFTXFEROP) {
    const nftop:NFTTransferOperation = new NFTTransferOperation(...args);
    return nftop;
  }
  /* istanbul ignore next */
  throw new Error(`Error - SelectOperationClass: unknown opid ${opid}`);
};
>>>>>>> e3d4d2c1

/**
 * A class representing an operation. All operation types must extend on this class.
 */
export abstract class Operation {
  protected sigCount:Buffer = Buffer.alloc(4);

  protected sigIdxs:Array<SigIdx> = []; // idxs of signers from utxo

  abstract getOperationID():number;

  /**
     * Returns the array of [[SigIdx]] for this [[Operation]]
     */
  getSigIdxs = ():Array<SigIdx> => this.sigIdxs;

  getCredentialID = ():number => AVMConstants.NFTCREDENTIAL;

  /**
     * Creates and adds a [[SigIdx]] to the [[Operation]].
     *
     * @param addressIdx The index of the address to reference in the signatures
     * @param address The address of the source of the signature
     */
<<<<<<< HEAD
    addSignatureIdx = (addressIdx:number, address:Buffer) => {
        let sigidx:SigIdx = new SigIdx();
        let b:Buffer = Buffer.alloc(4);
        b.writeUInt32BE(addressIdx, 0);
        sigidx.fromBuffer(b);
        sigidx.setSource(address);
        this.sigIdxs.push(sigidx);
        this.sigCount.writeUInt32BE(this.sigIdxs.length,0);
    }

    fromBuffer(bytes:Buffer, offset:number = 0):number {
        this.sigCount = bintools.copyFrom(bytes, offset, offset + 4);
        offset += 4;
        let sigCount:number = this.sigCount.readUInt32BE(0);
        this.sigIdxs = [];
        for(let i:number = 0; i < sigCount; i++) {
            let sigidx:SigIdx = new SigIdx();
            let sigbuff:Buffer = bintools.copyFrom(bytes, offset, offset + 4);
            sigidx.fromBuffer(sigbuff);
            offset += 4;
            this.sigIdxs.push(sigidx)
        }
        return offset;
    }

    toBuffer():Buffer {
        this.sigCount.writeUInt32BE(this.sigIdxs.length, 0);
        let bsize:number = this.sigCount.length;
        let barr:Array<Buffer> = [this.sigCount];
        for(let i:number = 0; i < this.sigIdxs.length; i++) {
            let b:Buffer = this.sigIdxs[i].toBuffer();
            barr.push(b);
            bsize += b.length;
        }
        return Buffer.concat(barr,bsize);
    }

    static comparator = ():(a:Operation, b:Operation) => (1|-1|0) => {
        return function(a:Operation, b:Operation):(1|-1|0) { 
            let aoutid:Buffer = Buffer.alloc(4);
            let aid:number = a.getOperationID();
            aoutid.writeUInt32BE(aid, 0);
            let abuff:Buffer = a.toBuffer();

            let boutid:Buffer = Buffer.alloc(4);
            let bid:number = b.getOperationID();
            boutid.writeUInt32BE(bid, 0);
            let bbuff:Buffer = b.toBuffer();

            let asort:Buffer = Buffer.concat([aoutid, abuff], aoutid.length + abuff.length);
            let bsort:Buffer = Buffer.concat([boutid, bbuff], boutid.length + bbuff.length);
            return Buffer.compare(asort, bsort) as (1|-1|0);
        }
    }

    constructor(){}
=======
  addSignatureIdx = (addressIdx:number, address:Buffer) => {
    const sigidx:SigIdx = new SigIdx();
    const b:Buffer = Buffer.alloc(4);
    b.writeUInt32BE(addressIdx, 0);
    sigidx.fromBuffer(b);
    sigidx.setSource(address);
    this.sigIdxs.push(sigidx);
    this.sigCount.writeUInt32BE(this.sigIdxs.length, 0);
  };

  fromBuffer(bytes:Buffer, offset:number = 0):number {
    this.sigCount = bintools.copyFrom(bytes, offset, offset + 4);
    offset += 4;
    const sigCount:number = this.sigCount.readUInt32BE(0);
    this.sigIdxs = [];
    for (let i:number = 0; i < sigCount; i++) {
      const sigidx:SigIdx = new SigIdx();
      const sigbuff:Buffer = bintools.copyFrom(bytes, offset, offset + 4);
      sigidx.fromBuffer(sigbuff);
      offset += 4;
      this.sigIdxs.push(sigidx);
    }
    return offset;
  }

  toBuffer():Buffer {
    this.sigCount.writeUInt32BE(this.sigIdxs.length, 0);
    let bsize:number = this.sigCount.length;
    const barr:Array<Buffer> = [this.sigCount];
    for (let i = 0; i < this.sigIdxs.length; i++) {
      const b:Buffer = this.sigIdxs[i].toBuffer();
      barr.push(b);
      bsize += b.length;
    }
    return Buffer.concat(barr, bsize);
  }

  static comparator = ():(a:Operation, b:Operation) => (1|-1|0) => (a:Operation, b:Operation):(1|-1|0) => {
    const aoutid:Buffer = Buffer.alloc(4);
    aoutid.writeUInt32BE(a.getOperationID(), 0);
    const abuff:Buffer = a.toBuffer();

    const boutid:Buffer = Buffer.alloc(4);
    boutid.writeUInt32BE(b.getOperationID(), 0);
    const bbuff:Buffer = b.toBuffer();

    const asort:Buffer = Buffer.concat([aoutid, abuff], aoutid.length + abuff.length);
    const bsort:Buffer = Buffer.concat([boutid, bbuff], boutid.length + bbuff.length);
    return Buffer.compare(asort, bsort) as (1|-1|0);
  };

  constructor() {}
>>>>>>> e3d4d2c1
}

/**
 * A class which contains an [[Operation]] for transfers.
 *
 */
export class TransferableOperation {
  protected assetid:Buffer = Buffer.alloc(32);

  protected utxoIDs:Array<UTXOID> = [];

  protected operation:Operation;

  fromBuffer(bytes:Buffer, offset:number = 0):number {
    this.assetid = bintools.copyFrom(bytes, offset, offset + 32);
    offset += 32;
    const numutxoIDs:number = bintools.copyFrom(bytes, offset, offset + 4).readUInt32BE(0);
    offset += 4;
    this.utxoIDs = [];
    for (let i = 0; i < numutxoIDs; i++) {
      const utxoid:UTXOID = new UTXOID();
      offset = utxoid.fromBuffer(bytes, offset);
      this.utxoIDs.push(utxoid);
    }
    const opid:number = bintools.copyFrom(bytes, offset, offset + 4).readUInt32BE(0);
    offset += 4;
    this.operation = SelectOperationClass(opid);
    return this.operation.fromBuffer(bytes, offset);
  }

  toBuffer():Buffer {
    const numutxoIDs = Buffer.alloc(4);
    numutxoIDs.writeUInt32BE(this.utxoIDs.length, 0);
    let bsize:number = this.assetid.length + numutxoIDs.length;
    const barr:Array<Buffer> = [this.assetid, numutxoIDs];
    for (let i = 0; i < this.utxoIDs.length; i++) {
      const b:Buffer = this.utxoIDs[i].toBuffer();
      barr.push(b);
      bsize += b.length;
    }
    const opid:Buffer = Buffer.alloc(4);
    opid.writeUInt32BE(this.operation.getOperationID(), 0);
    barr.push(opid);
    bsize += opid.length;
    const b:Buffer = this.operation.toBuffer();
    bsize += b.length;
    barr.push(b);
    return Buffer.concat(barr, bsize);
  }

  /**
     * Returns the assetID as a {@link https://github.com/feross/buffer|Buffer}.
     */
  getAssetID = ():Buffer => this.assetid;

  /**
     * Returns an array of UTXOIDs in this operation.
     */
  getUTXOIDs = ():Array<UTXOID> => this.utxoIDs;

  /**
     * Returns the operation
     */
  getOperation = ():Operation => this.operation;

  constructor(assetid:Buffer = undefined, utxoids:Array<UTXOID|string|Buffer> = undefined, operation:Operation = undefined) {
    if (
      typeof assetid !== 'undefined' && assetid.length === AVMConstants.ASSETIDLEN
            && operation instanceof Operation && typeof utxoids !== 'undefined'
            && Array.isArray(utxoids)
    ) {
      this.assetid = assetid;
      this.operation = operation;
      for (let i = 0; i < utxoids.length; i++) {
        const utxoid:UTXOID = new UTXOID();
        if (typeof utxoids[i] === 'string') {
          utxoid.fromString(utxoids[i] as string);
        } else if (utxoids[i] instanceof Buffer) {
          utxoid.fromBuffer(utxoids[i] as Buffer);
        } else if (utxoids[i] instanceof UTXOID) {
          utxoid.fromString(utxoids[i].toString()); // clone
        }
        this.utxoIDs.push(utxoid);
      }
    }
  }
}

/**
 * A [[Operation]] class which specifies a NFT Mint Op.
 */
export class NFTMintOperation extends Operation {
    protected groupID:Buffer = Buffer.alloc(4);
    protected payload:Buffer;
    protected outputOwners:Array<OutputOwners> = [];

    /**
     * Returns the operation ID.
     */
    getOperationID():number {
        return AVMConstants.NFTMINTOPID;
    }

    /**
     * Returns the payload.
     */
    getPayload = ():Buffer => {
        return this.payload;
    }

    /**
     * Returns the outputOwners.
     */
    getOutputOwners = ():Array<OutputOwners> => {
        return this.outputOwners;
    }

    /**
     * Popuates the instance from a {@link https://github.com/feross/buffer|Buffer} representing the [[NFTMintOperation]] and returns the size of the output.
     */
    fromBuffer(bytes:Buffer, offset:number = 0):number {
        offset = super.fromBuffer(bytes, offset);
        this.groupID = bintools.copyFrom(bytes, offset, offset + 4);
        offset += 4;
        let payloadLen:number = bintools.copyFrom(bytes, offset, offset + 4).readUInt32BE(0);
        offset += 4;
        this.payload = bintools.copyFrom(bytes, offset, offset + payloadLen);
        offset += payloadLen;
        let numoutputs:number = bintools.copyFrom(bytes, offset, offset + 4).readUInt32BE(0);
        offset += 4;
        this.outputOwners = [];
        for(let i:number = 0; i < numoutputs; i++) {
            let locktime:BN = bintools.fromBufferToBN(bintools.copyFrom(bytes, offset, offset + 8));
            offset += 8;
            let threshold:number = bintools.copyFrom(bytes, offset, offset + 4).readUInt32BE(0);
            offset += 4;
            let numaddrs:number = bintools.copyFrom(bytes, offset, offset + 4).readUInt32BE(0);
            offset += 4;
            let addrs:Array<Buffer> = [];
            for(let j:number = 0; j < numaddrs; j++) {
                let addr:Buffer = bintools.copyFrom(bytes, offset, offset + 20);
                addrs.push(addr);
                offset += 20;
            }
            let outputOwner:OutputOwners = new OutputOwners(locktime, threshold, addrs);
            this.outputOwners.push(outputOwner);
        }
        return offset;
    }

    /**
     * Returns the buffer representing the [[NFTMintOperation]] instance.
     */
    toBuffer():Buffer {
        let superbuff:Buffer = super.toBuffer();
        let payloadlen:Buffer = Buffer.alloc(4);
        payloadlen.writeUInt32BE(this.payload.length, 0);

        let outputownerslen:Buffer = Buffer.alloc(4);
        outputownerslen.writeUInt32BE(this.outputOwners.length, 0);

        let bsize:number = 
          superbuff.length + 
          this.groupID.length + 
          payloadlen.length + 
          this.payload.length +
          outputownerslen.length; 

        let barr:Array<Buffer> = [
            superbuff, 
            this.groupID,
            payloadlen,
            this.payload, 
            outputownerslen
        ];

        for(let i = 0; i < this.outputOwners.length; i++) {
            let b:Buffer = this.outputOwners[i].toBuffer();
            barr.push(b);
            bsize += b.length;
        }

        return Buffer.concat(barr,bsize);
    }

    /**
     * Returns a base-58 string representing the [[NFTMintOperation]].
     */
    toString():string {
        return bintools.bufferToB58(this.toBuffer());
    }

    /**
     * An [[Operation]] class which contains an NFT on an assetID.
     * 
     * @param groupID The group to which to issue the NFT Output
     * @param payload A {@link https://github.com/feross/buffer|Buffer} of the NFT payload
     * @param outputOwners An array of outputOwners
     */
    constructor(groupID:number = undefined, payload:Buffer = undefined, outputOwners:Array<OutputOwners> = undefined){
        super();
        if(typeof groupID !== 'undefined' && typeof payload !== 'undefined' && outputOwners.length) {
            this.groupID.writeUInt32BE((groupID ? groupID : 0), 0);
            this.payload = payload;
            this.outputOwners = outputOwners;
        }
    }
}

/**
 * A [[Operation]] class which specifies a NFT Transfer Op.
 */
export class NFTTransferOperation extends Operation {
  protected output:NFTTransferOutput;

  /**
     * Returns the operation ID.
     */
  getOperationID():number {
    return AVMConstants.NFTXFEROP;
  }

  getOutput = ():NFTTransferOutput => this.output;

  /**
     * Popuates the instance from a {@link https://github.com/feross/buffer|Buffer} representing the [[NFTTransferOperation]] and returns the size of the output.
     */
  fromBuffer(bytes:Buffer, offset:number = 0):number {
    offset = super.fromBuffer(bytes, offset);
    this.output = new NFTTransferOutput();
    return this.output.fromBuffer(bytes, offset);
  }

  /**
     * Returns the buffer representing the [[NFTTransferOperation]] instance.
     */
  toBuffer():Buffer {
    const superbuff:Buffer = super.toBuffer();
    const outbuff:Buffer = this.output.toBuffer();
    const bsize:number = superbuff.length + outbuff.length;
    const barr:Array<Buffer> = [superbuff, outbuff];
    return Buffer.concat(barr, bsize);
  }

  /**
     * Returns a base-58 string representing the [[NFTTransferOperation]].
     */
  toString():string {
    return bintools.bufferToB58(this.toBuffer());
  }

  /**
     * An [[Operation]] class which contains an NFT on an assetID.
     *
     * @param output An [[NFTTransferOutput]]
     */
  constructor(output:NFTTransferOutput = undefined) {
    super();
    if (typeof output !== 'undefined') {
      this.output = output;
    }
  }
}<|MERGE_RESOLUTION|>--- conflicted
+++ resolved
@@ -5,12 +5,8 @@
 import { Buffer } from 'buffer/';
 import BinTools from '../../utils/bintools';
 import { UTXOID, AVMConstants, SigIdx } from './types';
-<<<<<<< HEAD
 import { NFTTransferOutput, OutputOwners } from './outputs';
 import BN from "bn.js";
-=======
-import { NFTTransferOutput } from './outputs';
->>>>>>> e3d4d2c1
 
 const bintools = BinTools.getInstance();
 
@@ -22,7 +18,6 @@
  * @returns An instance of an [[Operation]]-extended class.
  */
 export const SelectOperationClass = (opid:number, ...args:Array<any>):Operation => {
-<<<<<<< HEAD
     if(opid == AVMConstants.NFTMINTOPID){
         let nftop:NFTMintOperation = new NFTMintOperation(...args);
         return nftop;
@@ -33,15 +28,6 @@
     /* istanbul ignore next */
     throw new Error("Error - SelectOperationClass: unknown opid " + opid);
 }
-=======
-  if (opid === AVMConstants.NFTXFEROP) {
-    const nftop:NFTTransferOperation = new NFTTransferOperation(...args);
-    return nftop;
-  }
-  /* istanbul ignore next */
-  throw new Error(`Error - SelectOperationClass: unknown opid ${opid}`);
-};
->>>>>>> e3d4d2c1
 
 /**
  * A class representing an operation. All operation types must extend on this class.
@@ -66,64 +52,6 @@
      * @param addressIdx The index of the address to reference in the signatures
      * @param address The address of the source of the signature
      */
-<<<<<<< HEAD
-    addSignatureIdx = (addressIdx:number, address:Buffer) => {
-        let sigidx:SigIdx = new SigIdx();
-        let b:Buffer = Buffer.alloc(4);
-        b.writeUInt32BE(addressIdx, 0);
-        sigidx.fromBuffer(b);
-        sigidx.setSource(address);
-        this.sigIdxs.push(sigidx);
-        this.sigCount.writeUInt32BE(this.sigIdxs.length,0);
-    }
-
-    fromBuffer(bytes:Buffer, offset:number = 0):number {
-        this.sigCount = bintools.copyFrom(bytes, offset, offset + 4);
-        offset += 4;
-        let sigCount:number = this.sigCount.readUInt32BE(0);
-        this.sigIdxs = [];
-        for(let i:number = 0; i < sigCount; i++) {
-            let sigidx:SigIdx = new SigIdx();
-            let sigbuff:Buffer = bintools.copyFrom(bytes, offset, offset + 4);
-            sigidx.fromBuffer(sigbuff);
-            offset += 4;
-            this.sigIdxs.push(sigidx)
-        }
-        return offset;
-    }
-
-    toBuffer():Buffer {
-        this.sigCount.writeUInt32BE(this.sigIdxs.length, 0);
-        let bsize:number = this.sigCount.length;
-        let barr:Array<Buffer> = [this.sigCount];
-        for(let i:number = 0; i < this.sigIdxs.length; i++) {
-            let b:Buffer = this.sigIdxs[i].toBuffer();
-            barr.push(b);
-            bsize += b.length;
-        }
-        return Buffer.concat(barr,bsize);
-    }
-
-    static comparator = ():(a:Operation, b:Operation) => (1|-1|0) => {
-        return function(a:Operation, b:Operation):(1|-1|0) { 
-            let aoutid:Buffer = Buffer.alloc(4);
-            let aid:number = a.getOperationID();
-            aoutid.writeUInt32BE(aid, 0);
-            let abuff:Buffer = a.toBuffer();
-
-            let boutid:Buffer = Buffer.alloc(4);
-            let bid:number = b.getOperationID();
-            boutid.writeUInt32BE(bid, 0);
-            let bbuff:Buffer = b.toBuffer();
-
-            let asort:Buffer = Buffer.concat([aoutid, abuff], aoutid.length + abuff.length);
-            let bsort:Buffer = Buffer.concat([boutid, bbuff], boutid.length + bbuff.length);
-            return Buffer.compare(asort, bsort) as (1|-1|0);
-        }
-    }
-
-    constructor(){}
-=======
   addSignatureIdx = (addressIdx:number, address:Buffer) => {
     const sigidx:SigIdx = new SigIdx();
     const b:Buffer = Buffer.alloc(4);
@@ -176,7 +104,6 @@
   };
 
   constructor() {}
->>>>>>> e3d4d2c1
 }
 
 /**

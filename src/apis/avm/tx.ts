/**
 * @packageDocumentation
 * @module AVMAPI-Transactions
 */
import { Buffer } from 'buffer/';
import createHash from 'create-hash';
import BinTools from '../../utils/bintools';
import {
  AVMConstants, InitialStates, Signature, SigIdx,
} from './types';
import { TransferableOutput } from './outputs';
import { TransferableInput } from './inputs';
import { TransferableOperation, Operation } from './ops';
import { Credential, SelectCredentialClass } from './credentials';
import { AVMKeyChain, AVMKeyPair } from './keychain';

/**
 * @ignore
 */
const bintools = BinTools.getInstance();

/**
 * Class representing a base for all transactions.
 */
export class BaseTx {
  protected networkid:Buffer = Buffer.alloc(4);

  protected blockchainid:Buffer = Buffer.alloc(32);

  protected numouts:Buffer = Buffer.alloc(4);

  protected outs:Array<TransferableOutput>;

  protected numins:Buffer = Buffer.alloc(4);

  protected ins:Array<TransferableInput>;

  /**
     * Returns the id of the [[BaseTx]]
     */
  getTxType():number {
    return AVMConstants.BASETX;
  }

  /**
     * Returns the NetworkID as a number
     */
  getNetworkID = ():number => this.networkid.readUInt32BE(0);

  /**
     * Returns the Buffer representation of the BlockchainID
     */
  getBlockchainID = ():Buffer => this.blockchainid;

  /**
     * Returns the array of [[TransferableInput]]s
     */
  getIns = ():Array<TransferableInput> => this.ins;

  /**
     * Returns the array of [[TransferableOutput]]s
     */
  getOuts = ():Array<TransferableOutput> => this.outs;

  /**
     * Takes a {@link https://github.com/feross/buffer|Buffer} containing an [[BaseTx]], parses it, populates the class, and returns the length of the BaseTx in bytes.
     *
     * @param bytes A {@link https://github.com/feross/buffer|Buffer} containing a raw [[BaseTx]]
     *
     * @returns The length of the raw [[BaseTx]]
     *
     * @remarks assume not-checksummed
     */
  fromBuffer(bytes:Buffer, offset:number = 0):number {
    this.networkid = bintools.copyFrom(bytes, offset, offset + 4);
    offset += 4;
    this.blockchainid = bintools.copyFrom(bytes, offset, offset + 32);
    offset += 32;
    this.numouts = bintools.copyFrom(bytes, offset, offset + 4);
    offset += 4;
    const outcount:number = this.numouts.readUInt32BE(0);
    this.outs = [];
    for (let i = 0; i < outcount; i++) {
      const xferout:TransferableOutput = new TransferableOutput();
      offset = xferout.fromBuffer(bytes, offset);
      this.outs.push(xferout);
    }

    this.numins = bintools.copyFrom(bytes, offset, offset + 4);
    offset += 4;
    const incount:number = this.numins.readUInt32BE(0);
    this.ins = [];
    for (let i = 0; i < incount; i++) {
      const xferin:TransferableInput = new TransferableInput();
      offset = xferin.fromBuffer(bytes, offset);
      this.ins.push(xferin);
    }
    return offset;
  }

  /**
     * Returns a {@link https://github.com/feross/buffer|Buffer} representation of the [[BaseTx]].
     */
  toBuffer():Buffer {
    this.outs.sort(TransferableOutput.comparator());
    this.ins.sort(TransferableInput.comparator());
    this.numouts.writeUInt32BE(this.outs.length, 0);
    this.numins.writeUInt32BE(this.ins.length, 0);
    let bsize:number = this.networkid.length + this.blockchainid.length + this.numouts.length;
    const barr:Array<Buffer> = [this.networkid, this.blockchainid, this.numouts];
    for (let i = 0; i < this.outs.length; i++) {
      const b:Buffer = this.outs[i].toBuffer();
      barr.push(b);
      bsize += b.length;
    }
    barr.push(this.numins);
    bsize += this.numins.length;
    for (let i = 0; i < this.ins.length; i++) {
      const b:Buffer = this.ins[i].toBuffer();
      barr.push(b);
      bsize += b.length;
    }
    const buff:Buffer = Buffer.concat(barr, bsize);
    return buff;
  }

  /**
     * Returns a base-58 representation of the [[BaseTx]].
     */
  toString():string {
    return bintools.bufferToB58(this.toBuffer());
  }

  /**
     * Takes the bytes of an [[UnsignedTx]] and returns an array of [[Credential]]s
     *
     * @param msg A Buffer for the [[UnsignedTx]]
     * @param kc An [[AVMKeyChain]] used in signing
     *
     * @returns An array of [[Credential]]s
     */
  sign(msg:Buffer, kc:AVMKeyChain):Array<Credential> {
    const sigs:Array<Credential> = [];
    for (let i = 0; i < this.ins.length; i++) {
      const cred:Credential = SelectCredentialClass(this.ins[i].getInput().getCredentialID());
      const sigidxs:Array<SigIdx> = this.ins[i].getInput().getSigIdxs();
      for (let j = 0; j < sigidxs.length; j++) {
        const keypair:AVMKeyPair = kc.getKey(sigidxs[j].getSource());
        const signval:Buffer = keypair.sign(msg);
        const sig:Signature = new Signature();
        sig.fromBuffer(signval);
        cred.addSignature(sig);
      }
      sigs.push(cred);
    }
    return sigs;
  }

  /**
     * Class representing a BaseTx which is the foundation for all transactions.
     *
     * @param networkid Optional networkid, default 3
     * @param blockchainid Optional blockchainid, default Buffer.alloc(32, 16)
     * @param outs Optional array of the [[TransferableOutput]]s
     * @param ins Optional array of the [[TransferableInput]]s
     */
  constructor(networkid:number = 3, blockchainid:Buffer = Buffer.alloc(32, 16), outs:Array<TransferableOutput> = undefined, ins:Array<TransferableInput> = undefined) {
    this.networkid.writeUInt32BE(networkid, 0);
    this.blockchainid = blockchainid;
    if (typeof ins !== 'undefined' && typeof outs !== 'undefined') {
      this.numouts.writeUInt32BE(outs.length, 0);
      this.outs = outs.sort(TransferableOutput.comparator());
      this.numins.writeUInt32BE(ins.length, 0);
      this.ins = ins.sort(TransferableInput.comparator());
    }
  }
}

export class CreateAssetTx extends BaseTx {
  protected name:string = '';

  protected symbol:string = '';

  protected denomination:Buffer = Buffer.alloc(1);

  protected initialstate:InitialStates = new InitialStates();

  /**
     * Returns the id of the [[CreateAssetTx]]
     */
  getTxType():number {
    return AVMConstants.CREATEASSETTX;
  }

  /**
     * Returns the array of array of [[Output]]s for the initial state
     */
  getInitialStates = ():InitialStates => this.initialstate;

  /**
     * Returns the string representation of the name
     */
  getName = ():string => this.name;

  /**
     * Returns the string representation of the symbol
     */
  getSymbol = ():string => this.symbol;

  /**
     * Returns the numeric representation of the denomination
     */
  getDenomination = ():number => this.denomination.readUInt8(0);

    /**
     * Returns the {@link https://github.com/feross/buffer|Buffer} representation of the denomination
     */

    getDenominationBuffer = ():Buffer => {
        return this.denomination;
    }

  /**
     * Takes a {@link https://github.com/feross/buffer|Buffer} containing an [[CreateAssetTx]], parses it, populates the class, and returns the length of the [[CreateAssetTx]] in bytes.
     *
     * @param bytes A {@link https://github.com/feross/buffer|Buffer} containing a raw [[CreateAssetTx]]
     *
     * @returns The length of the raw [[CreateAssetTx]]
     *
     * @remarks assume not-checksummed
     */
  fromBuffer(bytes:Buffer, offset:number = 0):number {
    offset = super.fromBuffer(bytes, offset);

    const namesize:number = bintools.copyFrom(bytes, offset, offset + 2).readUInt16BE(0);
    offset += 2;
    this.name = bintools.copyFrom(bytes, offset, offset + namesize).toString('utf8');
    offset += namesize;

    const symsize:number = bintools.copyFrom(bytes, offset, offset + 2).readUInt16BE(0);
    offset += 2;
    this.symbol = bintools.copyFrom(bytes, offset, offset + symsize).toString('utf8');
    offset += symsize;

    this.denomination = bintools.copyFrom(bytes, offset, offset + 1);
    offset += 1;

    const inits:InitialStates = new InitialStates();
    offset = inits.fromBuffer(bytes, offset);
    this.initialstate = inits;

    return offset;
  }

  /**
     * Returns a {@link https://github.com/feross/buffer|Buffer} representation of the [[CreateAssetTx]].
     */
  toBuffer():Buffer {
    const superbuff:Buffer = super.toBuffer();
    const initstatebuff:Buffer = this.initialstate.toBuffer();

    const namebuff:Buffer = Buffer.alloc(this.name.length);
    namebuff.write(this.name, 0, this.name.length, 'utf8');
    const namesize:Buffer = Buffer.alloc(2);
    namesize.writeUInt16BE(this.name.length, 0);

    const symbuff:Buffer = Buffer.alloc(this.symbol.length);
    symbuff.write(this.symbol, 0, this.symbol.length, 'utf8');
    const symsize:Buffer = Buffer.alloc(2);
    symsize.writeUInt16BE(this.symbol.length, 0);

    const bsize:number = superbuff.length + namesize.length + namebuff.length + symsize.length + symbuff.length + this.denomination.length + initstatebuff.length;
    const barr:Array<Buffer> = [superbuff, namesize, namebuff, symsize, symbuff, this.denomination, initstatebuff];
    return Buffer.concat(barr, bsize);
  }

  /**
     * Class representing an unsigned Create Asset transaction.
     *
     * @param networkid Optional networkid, default 3
     * @param blockchainid Optional blockchainid, default Buffer.alloc(32, 16)
     * @param outs Optional array of the [[TransferableOutput]]s
     * @param ins Optional array of the [[TransferableInput]]s
     * @param name String for the descriptive name of the asset
     * @param symbol String for the ticker symbol of the asset
     * @param denomination Optional number for the denomination which is 10^D. D must be >= 0 and <= 32. Ex: $1 AVA = 10^9 $nAVA
     * @param initialstate Optional [[InitialStates]] that represent the intial state of a created asset
     */
  constructor(
    networkid:number = 3, blockchainid:Buffer = Buffer.alloc(32, 16),
    outs:Array<TransferableOutput> = undefined, ins:Array<TransferableInput> = undefined,
    name:string = undefined, symbol:string = undefined, denomination:number = undefined,
    initialstate:InitialStates = undefined,
  ) {
    super(networkid, blockchainid, outs, ins);
    if (
      typeof name === 'string' && typeof symbol === 'string' && typeof denomination === 'number'
            && denomination >= 0 && denomination <= 32 && typeof initialstate !== 'undefined'
    ) {
      this.initialstate = initialstate;
      this.name = name;
      this.symbol = symbol;
      this.denomination.writeUInt8(denomination, 0);
    }
  }
}

/**
 * Class representing an unsigned Operation transaction.
 */
export class OperationTx extends BaseTx {
  protected numOps:Buffer = Buffer.alloc(4);

  protected ops:Array<TransferableOperation> = [];

  /**
     * Returns the id of the [[OperationTx]]
     */
  getTxType():number {
    return AVMConstants.OPERATIONTX;
  }

  /**
     * Takes a {@link https://github.com/feross/buffer|Buffer} containing an [[OperationTx]], parses it, populates the class, and returns the length of the [[OperationTx]] in bytes.
     *
     * @param bytes A {@link https://github.com/feross/buffer|Buffer} containing a raw [[OperationTx]]
     *
     * @returns The length of the raw [[OperationTx]]
     *
     * @remarks assume not-checksummed
     */
  fromBuffer(bytes:Buffer, offset:number = 0):number {
    offset = super.fromBuffer(bytes, offset);
    this.numOps = bintools.copyFrom(bytes, offset, offset + 4);
    offset += 4;
    const numOps:number = this.numOps.readUInt32BE(0);
    for (let i:number = 0; i < numOps; i++) {
      const op:TransferableOperation = new TransferableOperation();
      offset = op.fromBuffer(bytes, offset);
      this.ops.push(op);
    }
    return offset;
  }

  /**
     * Returns a {@link https://github.com/feross/buffer|Buffer} representation of the [[OperationTx]].
     */
<<<<<<< HEAD
    toBuffer():Buffer {
        this.numOps.writeUInt32BE(this.ops.length, 0);
        let barr:Array<Buffer> = [super.toBuffer(), this.numOps];
        this.ops = this.ops.sort(TransferableOperation.comparitor());
        for(let i = 0; i < this.ops.length; i++) {
            barr.push(this.ops[i].toBuffer());
        }
        return Buffer.concat(barr);
=======
  toBuffer():Buffer {
    this.numOps.writeUInt32BE(this.ops.length, 0);
    const barr:Array<Buffer> = [super.toBuffer(), this.numOps];
    for (let i = 0; i < this.ops.length; i++) {
      barr.push(this.ops[i].toBuffer());
>>>>>>> 8c219ab0
    }
    return Buffer.concat(barr);
  }

  /**
     * Returns an array of [[Operation]]s in this transaction.
     */
  getOperations():Array<TransferableOperation> {
    return this.ops;
  }

  /**
     * Takes the bytes of an [[UnsignedTx]] and returns an array of [[Credential]]s
     *
     * @param msg A Buffer for the [[UnsignedTx]]
     * @param kc An [[AVMKeyChain]] used in signing
     *
     * @returns An array of [[Credential]]s
     */
  sign(msg:Buffer, kc:AVMKeyChain):Array<Credential> {
    const sigs:Array<Credential> = super.sign(msg, kc);
    for (let i = 0; i < this.ops.length; i++) {
      const cred:Credential = SelectCredentialClass(this.ops[i].getOperation().getCredentialID());
      const sigidxs:Array<SigIdx> = this.ops[i].getOperation().getSigIdxs();
      for (let j = 0; j < sigidxs.length; j++) {
        const keypair:AVMKeyPair = kc.getKey(sigidxs[j].getSource());
        const signval:Buffer = keypair.sign(msg);
        const sig:Signature = new Signature();
        sig.fromBuffer(signval);
        cred.addSignature(sig);
      }
      sigs.push(cred);
    }
    return sigs;
  }

  /**
     * Class representing an unsigned Operation transaction.
     *
     * @param networkid Optional networkid, default 3
     * @param blockchainid Optional blockchainid, default Buffer.alloc(32, 16)
     * @param outs Optional array of the [[TransferableOutput]]s
     * @param ins Optional array of the [[TransferableInput]]s
     * @param ops Array of [[Operation]]s used in the transaction
     */
  constructor(
    networkid:number = 3, blockchainid:Buffer = Buffer.alloc(32, 16),
    outs:Array<TransferableOutput> = undefined, ins:Array<TransferableInput> = undefined,
    ops:Array<TransferableOperation> = undefined,
  ) {
    super(networkid, blockchainid, outs, ins);
    if (typeof ops !== 'undefined' && Array.isArray(ops)) {
      for (let i = 0; i < ops.length; i++) {
        if (!(ops[i] instanceof TransferableOperation)) {
          throw new Error("Error - OperationTx.constructor: invalid op in array parameter 'ops'");
        }
      }
      this.ops = ops;
    }
  }
}

/**
 * Class representing an unsigned transaction.
 */
export class UnsignedTx {
  protected transaction:BaseTx;

  getTransaction = ():BaseTx => this.transaction;

  fromBuffer(bytes:Buffer, offset:number = 0):number {
    const txtype:number = bintools.copyFrom(bytes, offset, offset + 4).readUInt32BE(0);
    offset += 4;
    this.transaction = SelectTxClass(txtype);
    return this.transaction.fromBuffer(bytes, offset);
  }

  toBuffer():Buffer {
    const txtype:Buffer = Buffer.alloc(4);
    txtype.writeUInt32BE(this.transaction.getTxType(), 0);
    const basebuff = this.transaction.toBuffer();
    return Buffer.concat([txtype, basebuff], txtype.length + basebuff.length);
  }

  /**
     * Signs this [[UnsignedTx]] and returns signed [[Tx]]
     *
     * @param kc An [[AVMKeyChain]] used in signing
     *
     * @returns A signed [[Tx]]
     */
  sign(kc:AVMKeyChain):Tx {
    const txbuff = this.toBuffer();
    const msg:Buffer = Buffer.from(createHash('sha256').update(txbuff).digest());
    const sigs:Array<Credential> = this.transaction.sign(msg, kc);
    return new Tx(this, sigs);
  }

  constructor(transaction:BaseTx = undefined) {
    this.transaction = transaction;
  }
}

/**
 * Class representing a signed transaction.
 */
export class Tx {
  protected unsignedTx:UnsignedTx = new UnsignedTx();

  protected credentials:Array<Credential> = [];

  /**
     * Takes a {@link https://github.com/feross/buffer|Buffer} containing an [[Tx]], parses it, populates the class, and returns the length of the Tx in bytes.
     *
     * @param bytes A {@link https://github.com/feross/buffer|Buffer} containing a raw [[Tx]]
     * @param offset A number representing the starting point of the bytes to begin parsing
     *
     * @returns The length of the raw [[Tx]]
     */
  fromBuffer(bytes:Buffer, offset:number = 0):number {
    this.unsignedTx = new UnsignedTx();
    offset = this.unsignedTx.fromBuffer(bytes, offset);
    const numcreds:number = bintools.copyFrom(bytes, offset, offset + 4).readUInt32BE(0);
    offset += 4;
    this.credentials = [];
    for (let i = 0; i < numcreds; i++) {
      const credid:number = bintools.copyFrom(bytes, offset, offset + 4).readUInt32BE(0);
      offset += 4;
      const cred:Credential = SelectCredentialClass(credid);
      offset = cred.fromBuffer(bytes, offset);
      this.credentials.push(cred);
    }
    return offset;
  }

  /**
     * Returns a {@link https://github.com/feross/buffer|Buffer} representation of the [[Tx]].
     */
  toBuffer():Buffer {
    const txbuff:Buffer = this.unsignedTx.toBuffer();
    let bsize:number = txbuff.length;
    const credlen:Buffer = Buffer.alloc(4);
    credlen.writeUInt32BE(this.credentials.length, 0);
    const barr:Array<Buffer> = [txbuff, credlen];
    bsize += credlen.length;
    for (let i = 0; i < this.credentials.length; i++) {
      const credid:Buffer = Buffer.alloc(4);
      credid.writeUInt32BE(this.credentials[i].getCredentialID(), 0);
      barr.push(credid);
      bsize += credid.length;
      const credbuff:Buffer = this.credentials[i].toBuffer();
      bsize += credbuff.length;
      barr.push(credbuff);
    }
    const buff:Buffer = Buffer.concat(barr, bsize);
    return buff;
  }

  /**
     * Takes a base-58 string containing an [[Tx]], parses it, populates the class, and returns the length of the Tx in bytes.
     *
     * @param serialized A base-58 string containing a raw [[Tx]]
     *
     * @returns The length of the raw [[Tx]]
     *
     * @remarks
     * unlike most fromStrings, it expects the string to be serialized in AVA format
     */
  fromString(serialized:string):number {
    return this.fromBuffer(bintools.cb58Decode(serialized));
  }

  /**
     * Returns a base-58 AVA-serialized representation of the [[Tx]].
     *
     * @remarks
     * unlike most toStrings, this returns in AVA serialization format
     */
  toString():string {
    return bintools.cb58Encode(this.toBuffer());
  }

  /**
     * Class representing a signed transaction.
     *
     * @param unsignedTx Optional [[UnsignedTx]]
     * @param signatures Optional array of [[Credential]]s
     */
  constructor(unsignedTx:UnsignedTx = undefined, credentials:Array<Credential> = undefined) {
    if (typeof unsignedTx !== 'undefined') {
      this.unsignedTx = unsignedTx;
      if (typeof credentials !== 'undefined') {
        this.credentials = credentials;
      }
    }
  }
}

/**
 * Takes a buffer representing the output and returns the proper [[BaseTx]] instance.
 *
 * @param txtype The id of the transaction type
 *
 * @returns An instance of an [[BaseTx]]-extended class.
 */
export const SelectTxClass = (txtype:number, ...args:Array<any>):BaseTx => {
  if (txtype === AVMConstants.BASETX) {
    const tx:BaseTx = new BaseTx(...args);
    return tx;
  } if (txtype === AVMConstants.CREATEASSETTX) {
    const tx:CreateAssetTx = new CreateAssetTx(...args);
    return tx;
  } if (txtype === AVMConstants.OPERATIONTX) {
    const tx:OperationTx = new OperationTx(...args);
    return tx;
  }
  /* istanbul ignore next */
  throw new Error(`Error - SelectTxClass: unknown txtype ${txtype}`);
};<|MERGE_RESOLUTION|>--- conflicted
+++ resolved
@@ -345,7 +345,6 @@
   /**
      * Returns a {@link https://github.com/feross/buffer|Buffer} representation of the [[OperationTx]].
      */
-<<<<<<< HEAD
     toBuffer():Buffer {
         this.numOps.writeUInt32BE(this.ops.length, 0);
         let barr:Array<Buffer> = [super.toBuffer(), this.numOps];
@@ -354,17 +353,7 @@
             barr.push(this.ops[i].toBuffer());
         }
         return Buffer.concat(barr);
-=======
-  toBuffer():Buffer {
-    this.numOps.writeUInt32BE(this.ops.length, 0);
-    const barr:Array<Buffer> = [super.toBuffer(), this.numOps];
-    for (let i = 0; i < this.ops.length; i++) {
-      barr.push(this.ops[i].toBuffer());
->>>>>>> 8c219ab0
-    }
-    return Buffer.concat(barr);
-  }
-
+    }
   /**
      * Returns an array of [[Operation]]s in this transaction.
      */
